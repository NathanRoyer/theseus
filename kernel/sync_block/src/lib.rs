--- conflicted
+++ resolved
@@ -73,14 +73,10 @@
     fn try_read<'a, T>(
         rw_lock: &'a spin::RwLock<T>,
         _: &'a Self::LockData,
-<<<<<<< HEAD
-    ) -> Option<(spin::RwLockReadGuard<'a, T>, Self::Guard)> {
-=======
     ) -> Option<(spin::RwLockReadGuard<'a, T>, Self::Guard)>
     where
         T: ?Sized,
     {
->>>>>>> 8db86e2f
         rw_lock.try_read().map(|guard| (guard, ()))
     }
 
@@ -88,14 +84,10 @@
     fn try_write<'a, T>(
         rw_lock: &'a spin::RwLock<T>,
         _: &'a Self::LockData,
-<<<<<<< HEAD
-    ) -> Option<(spin::RwLockWriteGuard<'a, T>, Self::Guard)> {
-=======
     ) -> Option<(spin::RwLockWriteGuard<'a, T>, Self::Guard)>
     where
         T: ?Sized,
     {
->>>>>>> 8db86e2f
         rw_lock.try_write().map(|guard| (guard, ()))
     }
 
@@ -103,14 +95,10 @@
     fn read<'a, T>(
         rw_lock: &'a spin::RwLock<T>,
         data: &'a Self::LockData,
-<<<<<<< HEAD
-    ) -> (spin::RwLockReadGuard<'a, T>, Self::Guard) {
-=======
     ) -> (spin::RwLockReadGuard<'a, T>, Self::Guard)
     where
         T: ?Sized,
     {
->>>>>>> 8db86e2f
         if let Some(guards) = Self::try_read(rw_lock, data) {
             guards
         } else {
@@ -122,16 +110,12 @@
     fn write<'a, T>(
         rw_lock: &'a spin::RwLock<T>,
         data: &'a Self::LockData,
-<<<<<<< HEAD
-    ) -> (spin::RwLockWriteGuard<'a, T>, Self::Guard) {
-=======
     ) -> (spin::RwLockWriteGuard<'a, T>, Self::Guard)
     where
         T: ?Sized,
     {
         // This must be a strong compare exchange, otherwise we could block ourselves
         // when the lock is unlocked and never be unblocked.
->>>>>>> 8db86e2f
         if let Some(guards) = Self::try_write(rw_lock, data) {
             guards
         } else {
