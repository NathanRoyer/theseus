--- conflicted
+++ resolved
@@ -370,9 +370,8 @@
             NoDrop::new(stack_mapped_pages.ok_or("no pages were allocated for the stack")?),
         );
 
-<<<<<<< HEAD
         #[cfg(target_arch = "x86_64")]
-        {
+        let additional_mapped_pages = {
             // Map the VGA display memory as writable. 
             // We map this *only* using an identity mapping, as it is only used during early init
             // by both the bootstrap CPU and secondary CPUs.
@@ -382,29 +381,13 @@
                 vga_size_in_bytes,
             )?;
             let vga_display_frames = frame_allocator::allocate_frames_by_bytes_at(vga_phys_addr, vga_size_in_bytes)?;
-            additional_mapped_pages = NoDrop::new(new_mapper.map_allocated_pages_to(
+            NoDrop::new(new_mapper.map_allocated_pages_to(
                 vga_display_pages_identity, vga_display_frames, vga_flags,
-            )?);
-        }
+            )?)
+        };
 
         #[cfg(target_arch = "aarch64")]
-        {
-            additional_mapped_pages = NoDrop::new(MappedPages::empty());
-        }
-=======
-        // Map the VGA display memory as writable. 
-        // We map this *only* using an identity mapping, as it is only used during early init
-        // by both the bootstrap CPU and secondary CPUs.
-        let (vga_phys_addr, vga_size_in_bytes, vga_flags) = get_vga_mem_addr()?;
-        let vga_display_pages_identity = page_allocator::allocate_pages_by_bytes_at(
-            VirtualAddress::new_canonical(vga_phys_addr.value()),
-            vga_size_in_bytes,
-        )?;
-        let vga_display_frames = frame_allocator::allocate_frames_by_bytes_at(vga_phys_addr, vga_size_in_bytes)?;
-        let additional_mapped_pages: NoDrop<MappedPages> = NoDrop::new(new_mapper.map_allocated_pages_to(
-            vga_display_pages_identity, vga_display_frames, vga_flags,
-        )?);
->>>>>>> ed747af6
+        let additional_mapped_pages = NoDrop::new(MappedPages::empty());
 
         // Map the bootloader info, a separate region of read-only memory, so that we can access it later.
         // This does not need to be identity mapped.
