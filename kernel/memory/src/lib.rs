//! This crate implements the main memory management subsystem for Theseus.
//!
//! The primary type of interest is [`MappedPages`], which offers a robust
//! interface that unifies the usage of arbitrary memory regions
//! with that of Rust's safe type system and lifetimes.
//!
//! ## Acknowledgments
//! Some of the internal page table management code was based on
//! Philipp Oppermann's [blog_os], but has since changed significantly.
//!
//! [blog_os]: https://github.com/phil-opp/blog_os

#![no_std]
#![feature(ptr_internals)]
#![feature(unboxed_closures)]
#![feature(result_option_inspect)]

extern crate alloc;

mod paging;
pub use self::paging::{
    PageTable, Mapper, Mutability, Mutable, Immutable,
    MappedPages, BorrowedMappedPages, BorrowedSliceMappedPages,
};

pub use memory_structs::{Frame, Page, FrameRange, PageRange, VirtualAddress, PhysicalAddress};
pub use page_allocator::{
    AllocatedPages, allocate_pages, allocate_pages_at,
    allocate_pages_by_bytes, allocate_pages_by_bytes_at,
};

pub use frame_allocator::{
    AllocatedFrames, MemoryRegionType, PhysicalMemoryRegion,
    allocate_frames, allocate_frames_at, allocate_frames_by_bytes_at, allocate_frames_by_bytes,
};

#[cfg(target_arch = "x86_64")]
use memory_x86_64::{
<<<<<<< HEAD
    BootInformation, get_kernel_address, get_boot_info_mem_area, find_section_memory_bounds,
    get_vga_mem_addr, get_modules_address, tlb_flush_virt_addr, tlb_flush_all, get_p4,
    set_as_active_page_table_root,
=======
    find_section_memory_bounds, get_vga_mem_addr, tlb_flush_virt_addr, tlb_flush_all, get_p4,
>>>>>>> 2982ee3e
};

pub use pte_flags::*;

use boot_info::{BootInformation, MemoryRegion};
use log::debug;
use spin::Once;
use irq_safety::MutexIrqSafe;
use alloc::vec::Vec;
use alloc::sync::Arc;
use no_drop::NoDrop;
use kernel_config::memory::KERNEL_OFFSET;
pub use kernel_config::memory::PAGE_SIZE;

/// The memory management info and address space of the kernel
static KERNEL_MMI: Once<MmiRef> = Once::new();

/// A shareable reference to a `MemoryManagementInfo` struct wrapper in a lock.
pub type MmiRef = Arc<MutexIrqSafe<MemoryManagementInfo>>;

/// Returns a reference to the kernel's `MemoryManagementInfo`, if initialized.
/// If not, it returns `None`.
pub fn get_kernel_mmi_ref() -> Option<&'static MmiRef> {
    KERNEL_MMI.get()
}


/// This holds all the information for a `Task`'s memory mappings and address space
/// (this is basically the equivalent of Linux's mm_struct)
#[derive(Debug)]
pub struct MemoryManagementInfo {
    /// the PageTable that should be switched to when this Task is switched to.
    pub page_table: PageTable,
    
    /// a list of additional virtual-mapped Pages that have the same lifetime as this MMI
    /// and are thus owned by this MMI, but is not all-inclusive (e.g., Stacks are excluded).
    pub extra_mapped_pages: Vec<MappedPages>,
}


/// A convenience function that creates a new memory mapping by allocating frames that are contiguous in physical memory.
/// If contiguous frames are not required, then see [`create_mapping()`](fn.create_mapping.html).
/// Returns a tuple containing the new `MappedPages` and the starting PhysicalAddress of the first frame,
/// which is a convenient way to get the physical address without walking the page tables.
/// 
/// # Locking / Deadlock
/// Currently, this function acquires the lock on the frame allocator and the kernel's `MemoryManagementInfo` instance.
/// Thus, the caller should ensure that the locks on those two variables are not held when invoking this function.
pub fn create_contiguous_mapping<F: Into<PteFlagsArch>>(
    size_in_bytes: usize,
    flags: F,
) -> Result<(MappedPages, PhysicalAddress), &'static str> {
    let kernel_mmi_ref = get_kernel_mmi_ref().ok_or("create_contiguous_mapping(): KERNEL_MMI was not yet initialized!")?;
    let allocated_pages = allocate_pages_by_bytes(size_in_bytes).ok_or("memory::create_contiguous_mapping(): couldn't allocate contiguous pages!")?;
    let allocated_frames = allocate_frames_by_bytes(size_in_bytes).ok_or("memory::create_contiguous_mapping(): couldn't allocate contiguous frames!")?;
    let starting_phys_addr = allocated_frames.start_address();
    let mp = kernel_mmi_ref.lock().page_table.map_allocated_pages_to(allocated_pages, allocated_frames, flags)?;
    Ok((mp, starting_phys_addr))
}


/// A convenience function that creates a new memory mapping. The pages allocated are contiguous in memory but there's
/// no guarantee that the frames they are mapped to are also contiguous in memory. If contiguous frames are required
/// then see [`create_contiguous_mapping()`](fn.create_contiguous_mapping.html).
/// Returns the new `MappedPages.` 
/// 
/// # Locking / Deadlock
/// Currently, this function acquires the lock on the kernel's `MemoryManagementInfo` instance.
/// Thus, the caller should ensure that lock is not held when invoking this function.
pub fn create_mapping<F: Into<PteFlagsArch>>(
    size_in_bytes: usize,
    flags: F,
) -> Result<MappedPages, &'static str> {
    let kernel_mmi_ref = get_kernel_mmi_ref().ok_or("create_contiguous_mapping(): KERNEL_MMI was not yet initialized!")?;
    let allocated_pages = allocate_pages_by_bytes(size_in_bytes).ok_or("memory::create_mapping(): couldn't allocate pages!")?;
    kernel_mmi_ref.lock().page_table.map_allocated_pages(allocated_pages, flags)
}


static BROADCAST_TLB_SHOOTDOWN_FUNC: Once<fn(PageRange)> = Once::new();

/// Set the function callback that will be invoked every time a TLB shootdown is necessary,
/// i.e., during page table remapping and unmapping operations.
pub fn set_broadcast_tlb_shootdown_cb(func: fn(PageRange)) {
    BROADCAST_TLB_SHOOTDOWN_FUNC.call_once(|| func);
}



/// Initializes the virtual memory management system.
/// Consumes the given BootInformation, because after the memory system is initialized,
/// the original BootInformation will be unmapped and inaccessible.
/// 
/// Returns the following tuple, if successful:
///  1. the kernel's new `PageTable`, which is now currently active,
///  2. the `MappedPages` of the kernel's text section,
///  3. the `MappedPages` of the kernel's rodata section,
///  4. the `MappedPages` of the kernel's data section,
///  5. a tuple of the stack's underlying guard page (an `AllocatedPages` instance) and the actual `MappedPages` backing it,
///  6. the `MappedPages` holding the bootloader info,
///  7. the kernel's list of *other* higher-half MappedPages that needs to be converted to a vector after heap initialization, and which should be kept forever,
///  8. the kernel's list of identity-mapped MappedPages that needs to be converted to a vector after heap initialization, and which should be dropped before starting the first userspace program. 
pub fn init(
    boot_info: &impl BootInformation
) -> Result<(
    PageTable,
    NoDrop<MappedPages>,
    NoDrop<MappedPages>,
    NoDrop<MappedPages>,
    (AllocatedPages, NoDrop<MappedPages>),
    MappedPages,
    [Option<NoDrop<MappedPages>>; 32],
    [Option<NoDrop<MappedPages>>; 32],
), &'static str> {
    // Get the start and end addresses of the kernel, boot info, boot modules, etc.
    // These are all physical addresses.
    let kernel_memory = boot_info.kernel_memory_range()?;
    let boot_info_memory = boot_info.bootloader_info_memory_range()?;
    let modules_memory = boot_info.modules_memory_range()?;

    debug!("kernel memory: p{:#X} to p{:#X}", kernel_memory.start, kernel_memory.end);
    debug!("boot info memory: p{:#X} to p{:#X}", boot_info_memory.start, boot_info_memory.end);
    debug!("modules memory: p{:#X} to p{:#X}", modules_memory.start, modules_memory.end);

    // In addition to the information about the hardware's physical memory map provided by the bootloader,
    // Theseus chooses to reserve the following regions of physical memory for specific use.
    let low_memory_frames   = FrameRange::from_phys_addr(PhysicalAddress::zero(), 0x10_0000); // suggested by most OS developers
    let kernel_frames       = FrameRange::from_phys_addr(kernel_memory.start, kernel_memory.end.value() - kernel_memory.start.value());
    let boot_modules_frames = FrameRange::from_phys_addr(modules_memory.start, modules_memory.end.value() - modules_memory.start.value());
    let boot_info_frames    = FrameRange::from_phys_addr(boot_info_memory.start, boot_info_memory.end.value() - boot_info_memory.start.value());
    
    // Add the VGA display's memory region to the list of reserved physical memory areas.
    // Currently this is covered by the first 1MiB region, but it's okay to duplicate it here.
    let (vga_start_paddr, vga_size, _vga_flags) = memory_x86_64::get_vga_mem_addr()?;
    let vga_display_frames = FrameRange::from_phys_addr(vga_start_paddr, vga_size);
    
    // Now set up the list of free regions and reserved regions so we can initialize the frame allocator.
    let mut free_regions: [Option<PhysicalMemoryRegion>; 32] = Default::default();
    let mut free_index = 0;
    let mut reserved_regions: [Option<PhysicalMemoryRegion>; 32] = Default::default();
    let mut reserved_index = 0;

    reserved_regions[reserved_index] = Some(PhysicalMemoryRegion::new(low_memory_frames, MemoryRegionType::Reserved));
    reserved_index += 1;
    reserved_regions[reserved_index] = Some(PhysicalMemoryRegion::new(kernel_frames, MemoryRegionType::Reserved));
    reserved_index += 1;
    reserved_regions[reserved_index] = Some(PhysicalMemoryRegion::new(boot_modules_frames, MemoryRegionType::Reserved));
    reserved_index += 1;
    reserved_regions[reserved_index] = Some(PhysicalMemoryRegion::new(boot_info_frames, MemoryRegionType::Reserved));
    reserved_index += 1;
    reserved_regions[reserved_index] = Some(PhysicalMemoryRegion::new(vga_display_frames, MemoryRegionType::Reserved));
    reserved_index += 1;

    for area in boot_info.memory_regions()? {
        let frames = FrameRange::from_phys_addr(PhysicalAddress::new_canonical(area.start().value()), area.len());
        if area.is_usable() {
            free_regions[free_index] = Some(PhysicalMemoryRegion::new(frames, MemoryRegionType::Free));
            free_index += 1;
        } else {
            reserved_regions[reserved_index] = Some(PhysicalMemoryRegion::new(frames, MemoryRegionType::Reserved));
            reserved_index += 1;
        }
    }

    let into_alloc_frames_fn = frame_allocator::init(free_regions.iter().flatten(), reserved_regions.iter().flatten())?;
    debug!("Initialized new frame allocator!");
    frame_allocator::dump_frame_allocator_state();

    page_allocator::init(VirtualAddress::new_canonical(kernel_memory.end.value()))?;
    debug!("Initialized new page allocator!");
    page_allocator::dump_page_allocator_state();

    // Initialize paging, which creates a new page table and maps all of the current code/data sections into it.
    paging::init(boot_info, into_alloc_frames_fn)
        .inspect(|(new_page_table, ..)| {
            debug!("Done with paging::init(). new page table: {:?}", new_page_table);
        })
}

/// Finishes initializing the memory management system after the heap is ready.
/// 
/// Returns the following tuple:
///  * The kernel's new [`MemoryManagementInfo`], representing the initial virtual address space,
///  * The kernel's list of identity-mapped [`MappedPages`],
///    which must not be dropped until all AP (additional CPUs) are fully booted,
///    but *should* be dropped before starting the first user application. 
pub fn init_post_heap(
    page_table: PageTable,
    mut higher_half_mapped_pages: [Option<NoDrop<MappedPages>>; 32],
    mut identity_mapped_pages: [Option<NoDrop<MappedPages>>; 32],
    heap_mapped_pages: MappedPages
) -> (MmiRef, NoDrop<Vec<MappedPages>>) {
    // HERE: heap is initialized! We can now use `alloc` types.

    page_allocator::convert_to_heap_allocated();
    frame_allocator::convert_to_heap_allocated();

    let mut higher_half_mapped_pages: Vec<MappedPages> = higher_half_mapped_pages
        .iter_mut()
        .filter_map(|opt| opt.take().map(NoDrop::into_inner))
        .collect();
    higher_half_mapped_pages.push(heap_mapped_pages);
    let identity_mapped_pages: Vec<MappedPages> = identity_mapped_pages
        .iter_mut()
        .filter_map(|opt| opt.take().map(NoDrop::into_inner))
        .collect();
    let identity_mapped_pages = NoDrop::new(identity_mapped_pages);
   
    // Construct the kernel's memory mgmt info, i.e., its address space info
    let kernel_mmi = MemoryManagementInfo {
        page_table,
        extra_mapped_pages: higher_half_mapped_pages,
    };

    let kernel_mmi_ref = KERNEL_MMI.call_once( || {
        Arc::new(MutexIrqSafe::new(kernel_mmi))
    });

    (kernel_mmi_ref.clone(), identity_mapped_pages)
}<|MERGE_RESOLUTION|>--- conflicted
+++ resolved
@@ -36,13 +36,7 @@
 
 #[cfg(target_arch = "x86_64")]
 use memory_x86_64::{
-<<<<<<< HEAD
-    BootInformation, get_kernel_address, get_boot_info_mem_area, find_section_memory_bounds,
-    get_vga_mem_addr, get_modules_address, tlb_flush_virt_addr, tlb_flush_all, get_p4,
-    set_as_active_page_table_root,
-=======
     find_section_memory_bounds, get_vga_mem_addr, tlb_flush_virt_addr, tlb_flush_all, get_p4,
->>>>>>> 2982ee3e
 };
 
 pub use pte_flags::*;
