--- conflicted
+++ resolved
@@ -14,23 +14,13 @@
 extern crate stack;
 extern crate multiboot2;
 
-<<<<<<< HEAD
 mod x86_64;
 
 use memory::{MmiRef, MappedPages};
 use multiboot2::BootInformation;
 use alloc::vec::Vec;
-=======
-use memory::{MmiRef, MappedPages, VirtualAddress, PhysicalAddress};
-use kernel_config::memory::{KERNEL_HEAP_START, KERNEL_HEAP_INITIAL_SIZE};
-use multiboot2::BootInformation;
-use alloc::{
-    string::String, 
-    vec::Vec,
-};
-use heap::HEAP_FLAGS;
->>>>>>> 204397b3
 use stack::Stack;
+pub use x86_64::BootloaderModule;
 
 /// Initializes the virtual memory management system and returns a MemoryManagementInfo instance,
 /// which represents the initial (kernel) address space. 
@@ -58,115 +48,20 @@
         Vec<MappedPages>
     ), &'static str>
 {
-<<<<<<< HEAD
     x86_64::init_memory_management(boot_info)
 }
 
 }
 else if #[cfg(target_arch="arm")] {
-=======
-    // Initialize memory management: paging (create a new page table), essential kernel mappings
-    let (
-        mut page_table, 
-        text_mapped_pages, 
-        rodata_mapped_pages, 
-        data_mapped_pages, 
-        (stack_guard_page, stack_pages), 
-        boot_info_mapped_pages,
-        higher_half_mapped_pages, 
-        identity_mapped_pages
-    ) = memory::init(&boot_info)?;
-    // After this point, at which `memory::init()` has returned new `MappedPages` that represent
-    // the currently-executing code/data regions, we must "forget" all of the above mapped_pages instances
-    // if an error occurs, because they will be auto-unmapped from the new page table when they are dropped upon return,
-    // causing all execution to stop and a processor fault/reset. 
-    // We use the try_forget!() macro to do so.
-    let stack = match Stack::from_pages(stack_guard_page, stack_pages) {
-        Ok(s) => s,
-        Err((_stack_guard_page, stack_pages)) => try_forget!(
-            Err("initial Stack was not contiguous in virtual memory"),
-            text_mapped_pages, rodata_mapped_pages, data_mapped_pages, stack_pages, higher_half_mapped_pages, identity_mapped_pages
-        )
-    };
-
-    // Initialize the kernel heap.
-    let heap_start = KERNEL_HEAP_START;
-    let heap_initial_size = KERNEL_HEAP_INITIAL_SIZE;
-    
-    let heap_mapped_pages = {
-        let pages = try_forget!(
-            memory::allocate_pages_by_bytes_at(VirtualAddress::new_canonical(heap_start), heap_initial_size),
-            text_mapped_pages, rodata_mapped_pages, data_mapped_pages, stack, higher_half_mapped_pages, identity_mapped_pages
-        );
-        debug!("Initial heap starts at: {:#X}, size: {:#X}, pages: {:?}", heap_start, heap_initial_size, pages);
-        let heap_mp = try_forget!(
-            page_table.map_allocated_pages(pages, HEAP_FLAGS).map_err(|e| {
-                error!("Failed to map kernel heap memory pages, {} bytes starting at virtual address {:#X}. Error: {:?}",
-                    KERNEL_HEAP_INITIAL_SIZE, KERNEL_HEAP_START, e
-                );
-                "Failed to map the kernel heap memory. Perhaps the KERNEL_HEAP_INITIAL_SIZE \
-                 exceeds the size of the system's physical memory?"
-            }),
-            text_mapped_pages, rodata_mapped_pages, data_mapped_pages, stack, higher_half_mapped_pages, identity_mapped_pages
-        );
-        heap::init_single_heap(heap_start, heap_initial_size);
-        heap_mp
-    };
->>>>>>> 204397b3
 
 extern crate alloc;
 extern crate alloc_cortex_m;
 
 mod armv7em;
 
-<<<<<<< HEAD
 pub fn init_memory_management(heap_start: usize, heap_end: usize) {
     armv7em::init_memory_management(heap_start, heap_end)
 }
 
 }
-=======
-    // Because bootloader modules may overlap with the actual boot information, 
-    // we need to preserve those records here in a separate list,
-    // such that we can unmap the boot info pages & frames here but still access that info in the future .
-    let bootloader_modules: Vec<BootloaderModule> = boot_info.module_tags().map(|m| {
-        BootloaderModule {
-            start: PhysicalAddress::new_canonical(m.start_address() as usize),
-            end:   PhysicalAddress::new_canonical(m.end_address()   as usize),
-            name:  String::from(m.name()),
-        }
-    }).collect();
-
-    // Now that we've recorded the rest of the necessary boot info, we can drop the boot_info_mapped_pages.
-    // This frees up those frames such that future code can exclusively map and access those pages/frames.
-    drop(boot_info_mapped_pages);
-
-    Ok((
-        kernel_mmi_ref,
-        text_mapped_pages,
-        rodata_mapped_pages,
-        data_mapped_pages,
-        stack,
-        bootloader_modules,
-        identity_mapped_pages
-    ))
-}
-
-
-/// A record of a bootloader module's name and location in physical memory.
-#[derive(Debug)]
-pub struct BootloaderModule {
-    /// The starting address of this module, inclusive.
-    pub start: PhysicalAddress,
-    /// The ending address of this module, exclusive.
-    pub end: PhysicalAddress,
-    /// The name of this module, i.e.,
-    /// the filename it was given in the bootloader's cfg file.
-    pub name: String,
-}
-impl BootloaderModule {
-    pub fn size_in_bytes(&self) -> usize {
-        self.end.value() - self.start.value()
-    }
->>>>>>> 204397b3
 }