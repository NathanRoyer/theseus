--- conflicted
+++ resolved
@@ -414,36 +414,16 @@
     /// Currently, this includes:
     /// * `OUTER_SHAREABLE` will be set.
     ///
-<<<<<<< HEAD
-    /// This conversion also implicitly sets bits
-    /// `ACCESSED` & `PAGE_DESCRIPTOR` as these
-    /// are always required in valid descriptors,
-    /// based on our MMU configuration.
-=======
     /// This conversion also implicitly sets the `ACCESSED` and `PAGE_DESCRIPTOR` bits,
     /// which are always required in valid descriptors based on our MMU configuration.
->>>>>>> ca05e3f4
     fn from(general: PteFlags) -> Self {
         let mut specific = Self::from_bits_truncate(general.bits());
         // The writable and global bit values have inverse meanings on aarch64.
         specific.toggle(super::WRITABLE_BIT | super::GLOBAL_BIT);
         // Mask out the ranges of bits that can't simply be toggled; we must manually set them.
         specific &= !Self::MASKED_BITS_FOR_CONVERSION;
-<<<<<<< HEAD
-
-        // OUTER_SHAREABLE is the default value
-        // Also set PAGE_DESCRIPTOR & ACCESSED
-        // as these are currently always needed
-        // in all the kinds of descriptors we
-        // use in Theseus
-        specific |= Self::OUTER_SHAREABLE
-                 |  Self::PAGE_DESCRIPTOR
-                 |  Self::ACCESSED;
-
-=======
         specific |= Self::OUTER_SHAREABLE; // OUTER_SHAREABLE is the default value
         specific |= Self::PAGE_DESCRIPTOR | Self::ACCESSED;
->>>>>>> ca05e3f4
         if general.contains(PteFlags::DEVICE_MEMORY) {
             specific |= Self::DEVICE_MEMORY;
         } else {
@@ -454,20 +434,10 @@
 }
 
 impl From<PteFlagsAarch64> for PteFlags {
-<<<<<<< HEAD
-    /// This conversion implicitly clears bit
-    /// `PAGE_DESCRIPTOR` as it's an
-    /// aarch64-specific bit.
-    fn from(mut specific: PteFlagsAarch64) -> Self {
-        // The writable and global bit values have inverse meanings on aarch64.
-        specific.toggle(super::WRITABLE_BIT | super::GLOBAL_BIT);
-        // clear PAGE_DESCRIPTOR as it's aarch64-specific.
-=======
     /// This conversion clears the `PAGE_DESCRIPTOR` bit, which is aarch64-specific.
     fn from(mut specific: PteFlagsAarch64) -> Self {
         // The writable and global bit values have inverse meanings on aarch64.
         specific.toggle(super::WRITABLE_BIT | super::GLOBAL_BIT);
->>>>>>> ca05e3f4
         specific &= !PteFlagsAarch64::PAGE_DESCRIPTOR;
         let mut general = Self::from_bits_truncate(specific.bits());
         // Ensure that we are strict about which MAIR index is used by explicitly masking it.
