[package]
authors = ["Kevin Boos <kevinaboos@gmail.com>"]
name = "nano_core"
description = "The minimalist crate that takes over after the bootloader and is responsible for pre-initialization of Theseus, before handing off control to the captain"
version = "0.1.0"
build = "build.rs"


[dependencies]
spin = "0.9.0"
multiboot2 = "0.14.0"
libm = "0.2.1"


# [dependencies.compiler_builtins]
# git = "https://github.com/rust-lang-nursery/compiler-builtins"
# default-features = false
# features = [ "no-lang-items" ]

[dependencies.log]
version = "0.4.8"

[dependencies.kernel_config]
path = "../kernel_config"

[dependencies.irq_safety]
git = "https://github.com/theseus-os/irq_safety"

[dependencies.logger]
path = "../logger"

[dependencies.state_store]
path = "../state_store"

[dependencies.memory]
path = "../memory"

<<<<<<< HEAD
[dependencies.memory_initialization]
path = "../memory/memory_initialization"
=======
[dependencies.no_drop]
path = "../no_drop"
>>>>>>> b096c485

[dependencies.serial_port_basic]
path = "../serial_port_basic"

[dependencies.stack]
path = "../stack"

[dependencies.mod_mgmt]
path = "../mod_mgmt"

[dependencies.exceptions_early]
path = "../exceptions_early"

[dependencies.captain]
path = "../captain"

[dependencies.panic_entry]
path = "../panic_entry"

[dependencies.vga_buffer]
path = "../vga_buffer"

[lib]
# staticlib is required to build a self-contained, fully-linked .a file 
# that we can jump to from the bootloader.
crate-type = ["staticlib"]  


## Currently not used; see the `build.rs` script.
# [build-dependencies]
# built = "0.5"<|MERGE_RESOLUTION|>--- conflicted
+++ resolved
@@ -35,13 +35,8 @@
 [dependencies.memory]
 path = "../memory"
 
-<<<<<<< HEAD
-[dependencies.memory_initialization]
-path = "../memory/memory_initialization"
-=======
 [dependencies.no_drop]
 path = "../no_drop"
->>>>>>> b096c485
 
 [dependencies.serial_port_basic]
 path = "../serial_port_basic"
@@ -64,6 +59,9 @@
 [dependencies.vga_buffer]
 path = "../vga_buffer"
 
+[dependencies.memory_initialization]
+path = "../memory/memory_initialization"
+
 [lib]
 # staticlib is required to build a self-contained, fully-linked .a file 
 # that we can jump to from the bootloader.
