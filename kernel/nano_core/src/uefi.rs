--- conflicted
+++ resolved
@@ -11,11 +11,7 @@
 #[link_section = ".init.text"]
 pub extern "C" fn _start(boot_info: &'static BootInformation) {
     // Upon entering this function:
-<<<<<<< HEAD
-    // * first argument is a reference to the boot info.
-=======
     // * The first argument is a reference to the boot info.
->>>>>>> ca05e3f4
     //
     //    --+-----------+--
     //      | boot_info |
@@ -24,13 +20,8 @@
     //      |             
     //  1st argument
     //
-<<<<<<< HEAD
-    // * second argument is the top vaddr of the double fault handler stack.
-    // * the stack pointer points to the top of the double fault stack:
-=======
     // * The second argument is the top vaddr of the double fault handler stack.
     // * The stack pointer (sp) points to the top of the double fault stack:
->>>>>>> ca05e3f4
     //
     //    --+------------+------------------------------+--------------------+--
     //      | guard page | kernel stack (several pages) | double fault stack |
@@ -44,13 +35,8 @@
     //
     // `kernel_stack_start` is a variable of the `rust_entry` function.
     //
-<<<<<<< HEAD
-    // Stacks grow downwards on both x86 & aarch64, meaning that the stack pointer
-    // will grow towards the guard page.
-=======
     // Stacks grow downwards on both x86_64 and aarch64,
     // meaning that the stack pointer will grow towards the guard page.
->>>>>>> ca05e3f4
     // That's why we start it at the top (the highest vaddr).
     unsafe {
         #[cfg(target_arch = "x86_64")]
@@ -106,7 +92,6 @@
 #[no_mangle]
 #[link_section = ".init.text"]
 pub extern "C" fn _error() {
-    #[cfg(target_arch = "x86_64")]
     unsafe {
         #[cfg(target_arch = "x86_64")]
         asm!(
@@ -117,15 +102,8 @@
             "jmp 2b", // jump backwards ("b") to label "2:".
             options(noreturn)
         );
-<<<<<<< HEAD
-    }
-
-    #[cfg(target_arch = "aarch64")]
-    unsafe {
-=======
 
         #[cfg(target_arch = "aarch64")]
->>>>>>> ca05e3f4
         asm!(
             "2:",
             "wfe",
