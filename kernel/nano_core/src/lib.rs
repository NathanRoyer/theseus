//! The aptly-named tiny crate containing the first OS code to run.
//! 
//! The `nano_core` is very simple, and only does the following things:
//! 
//! 1. Bootstraps the OS after the bootloader is finished, and initializes simple things like logging.
//! 2. Establishes a simple virtual memory subsystem so that other modules can be loaded.
//! 3. Loads the core library module, the `captain` module, and then calls [`captain::init()`](../captain/fn.init.html) as a final step.
//! 4. That's it! Once `nano_core` gives complete control to the `captain`, it takes no other actions.
//!
//! In general, you shouldn't ever need to change `nano_core`. 
//! That's because `nano_core` doesn't contain any specific program logic, 
//! it just sets up an initial environment so that other subsystems can run.
//! 
//! If you want to change how the OS starts up and which systems it initializes, 
//! you should change the code in the [`captain`](../captain/index.html) crate instead.
//! 

#![no_std]
#![no_main]
#![feature(naked_functions)]

extern crate panic_entry;

use core::ops::DerefMut;
use memory::VirtualAddress;
use kernel_config::memory::KERNEL_OFFSET;
<<<<<<< HEAD

#[cfg(target_arch = "x86_64")]
=======
use mod_mgmt::parse_nano_core::NanoCoreItems;
>>>>>>> 346a116b
use vga_buffer::println_raw;

#[cfg(target_arch = "aarch64")]
use log::info as println_raw;

cfg_if::cfg_if! {
    if #[cfg(feature = "uefi")] {
        mod uefi;
    } else if #[cfg(feature = "bios")] {
        mod bios;
    } else {
        compile_error!("either the 'bios' or 'uefi' feature must be enabled");
    }
}

/// Used to obtain information about this build of Theseus.
mod build_info {
    include!(concat!(env!("OUT_DIR"), "/built.rs"));
}

/// Just like Rust's `try!()` macro, but instead of performing an early return
/// upon an error, it invokes the `shutdown()` function upon an error in order
/// to cleanly exit Theseus OS.
#[macro_export]
macro_rules! try_exit {
    ($expr:expr) => {
        match $expr {
            Ok(val) => val,
            Err(err_msg) => {
                $crate::shutdown(format_args!("{}", err_msg));
            }
        }
    };
}

/// Shuts down Theseus and prints the given formatted arguuments.
fn shutdown(msg: core::fmt::Arguments) -> ! {
    println_raw!("Theseus is shutting down, msg: {}", msg);
    log::error!("Theseus is shutting down, msg: {}", msg);

    // TODO: handle shutdowns properly with ACPI commands
    panic!("{}", msg);
}

/// Early setup that must be done prior to loading the boot information.
///
/// This involves:
/// 1. Setting up logging
/// 2. Dumping basic information about the Theseus build
/// 3. Initialising early exceptions
#[cfg(target_arch = "x86_64")]
fn early_setup(early_double_fault_stack_top: usize) -> Result<(), &'static str> {
    irq_safety::disable_interrupts();
    println_raw!("Entered early_setup(). Interrupts disabled.");

    let logger_ports = [serial_port_basic::take_serial_port(
        serial_port_basic::SerialPortAddress::COM1,
    )];
    logger_x86_64::early_init(None, IntoIterator::into_iter(logger_ports).flatten())
        .map_err(|_| "failed to initialise early logging")?;
    log::info!("initialised early logging");
    println_raw!("early_setup(): initialized logger.");

    // Dump basic information about this build of Theseus.
    log::info!("\n    \
        ===================== Theseus build info: =====================\n    \
        CUSTOM CFGs: {} \n    \
        ===============================================================",
        build_info::CUSTOM_CFG_STR,
    );

    exceptions_early::init(Some(VirtualAddress::new_canonical(early_double_fault_stack_top)));
    println_raw!("early_setup(): initialized early IDT with exception handlers.");

    Ok(())
}

/// aarch64 placeholder
#[cfg(target_arch = "aarch64")]
fn early_setup(_early_double_fault_stack_top: usize) -> Result<(), &'static str> {
    Ok(())
}

/// The nano core routine. See crate-level documentation for more information.
#[cfg_attr(target_arch = "aarch64", allow(unused_variables))]
fn nano_core<T>(boot_info: T, kernel_stack_start: VirtualAddress) -> Result<(), &'static str>
where
    T: boot_info::BootInformation
{
    let rsdp_address = boot_info.rsdp();
    println_raw!("nano_core(): bootloader-provided RSDP address: {:X?}", rsdp_address);

    // init memory management: set up stack with guard page, heap, kernel text/data mappings, etc
    let (
        kernel_mmi_ref,
        text_mapped_pages,
        rodata_mapped_pages,
        data_mapped_pages,
        stack,
        bootloader_modules,
        identity_mapped_pages
    ) = memory_initialization::init_memory_management(boot_info, kernel_stack_start)?;

    #[cfg(target_arch = "aarch64")]
    logger_aarch64::init().unwrap();

    println_raw!("nano_core(): initialized memory subsystem.");

    state_store::init();
    log::trace!("state_store initialized.");
    println_raw!("nano_core(): initialized state store.");

    // initialize the module management subsystem, so we can create the default crate namespace
    let default_namespace = mod_mgmt::init(bootloader_modules, kernel_mmi_ref.lock().deref_mut())?;
    println_raw!("nano_core(): initialized crate namespace subsystem.");

    // Parse the nano_core crate (the code we're already running) since we need it to load and run applications.
    println_raw!("nano_core(): parsing nano_core crate, please wait ...");
    let (
        nano_core_crate_ref,
        initial_tls_image,
        ap_realmode_begin,
        ap_realmode_end,
        ap_gdt,
    ) = match mod_mgmt::parse_nano_core::parse_nano_core(
        default_namespace,
        text_mapped_pages.into_inner(),
        rodata_mapped_pages.into_inner(),
        data_mapped_pages.into_inner(),
        false,
    ) {
        Ok(NanoCoreItems { nano_core_crate_ref, init_symbol_values, num_new_symbols, tls_image }) => {
            println_raw!("nano_core(): finished parsing the nano_core crate, {} new symbols.", num_new_symbols);

            // Get symbols from the boot assembly code that define where the ap_start code is.
            // They will be present in the ".init" sections, i.e., in the `init_symbols` list. 
            let ap_realmode_begin = init_symbol_values
                .get("ap_start_realmode")
                .and_then(|v| VirtualAddress::new(*v + KERNEL_OFFSET))
                .ok_or("Missing/invalid symbol expected from assembly code \"ap_start_realmode\"")?;
            let ap_realmode_end = init_symbol_values
                .get("ap_start_realmode_end")
                .and_then(|v| VirtualAddress::new(*v + KERNEL_OFFSET))
                .ok_or("Missing/invalid symbol expected from assembly code \"ap_start_realmode_end\"")?;

            let ap_gdt = {
                let mut ap_gdt_virtual_address = None;
                for (_, section) in nano_core_crate_ref.lock_as_ref().sections.iter() {
                    if section.name == "GDT_AP".into() {
                        ap_gdt_virtual_address = Some(section.virt_addr);
                        break;
                    }
                }

                // The identity-mapped virtual address of GDT_AP.
                VirtualAddress::new(
                    memory::translate(ap_gdt_virtual_address.ok_or(
                        "Missing/invalid symbol expected from data section \"GDT_AP\"",
                    )?)
                    .ok_or("Failed to translate \"GDT_AP\"")?
                    .value(),
                )
                .ok_or("couldn't convert \"GDT_AP\" physical address to virtual")?
            };
            // debug!("ap_realmode_begin: {:#X}, ap_realmode_end: {:#X}", ap_realmode_begin, ap_realmode_end);
            (nano_core_crate_ref, tls_image, ap_realmode_begin, ap_realmode_end, ap_gdt)
        }
        Err((msg, _mapped_pages_array)) => return Err(msg),
    };

    #[cfg(loadable)] {
        // This isn't currently necessary; we can always add it in back later if/when needed.
        // // If in loadable mode, load each of the nano_core's constituent crates such that other crates loaded in the future
        // // can depend on those dynamically-loaded instances rather than on the statically-linked sections in the nano_core's base kernel image.
        // try_exit!(mod_mgmt::replace_nano_core_crates::replace_nano_core_crates(&default_namespace, nano_core_crate_ref, &kernel_mmi_ref));
    }
    drop(nano_core_crate_ref);
    
    // if in loadable mode, parse the crates we always need: the core library (Rust no_std lib), the panic handlers, and the captain
    #[cfg(loadable)] {
        use mod_mgmt::CrateNamespace;
        println_raw!("nano_core(): loading the \"captain\" crate...");
        let (captain_file, _ns) = CrateNamespace::get_crate_object_file_starting_with(default_namespace, "captain-").ok_or("couldn't find the singular \"captain\" crate object file")?;
        let (_captain_crate, _num_captain_syms) = default_namespace.load_crate(&captain_file, None, &kernel_mmi_ref, false)?;
        println_raw!("nano_core(): loading the panic handling crate(s)...");
        let (panic_wrapper_file, _ns) = CrateNamespace::get_crate_object_file_starting_with(default_namespace, "panic_wrapper-").ok_or("couldn't find the singular \"panic_wrapper\" crate object file")?;
        let (_pw_crate, _num_pw_syms) = default_namespace.load_crate(&panic_wrapper_file, None, &kernel_mmi_ref, false)?;
    }

    // Now we invoke the Captain, which will take over from here.
    // That's it, the nano_core is done! That's really all it does! 
    let drop_after_init = captain::DropAfterInit {
        identity_mappings: identity_mapped_pages,
        initial_tls_image,
    };
    println_raw!("nano_core(): invoking the captain...");
<<<<<<< HEAD
    #[cfg(all(target_arch = "x86_64", not(loadable)))] {
        captain::init(kernel_mmi_ref, identity_mapped_pages, stack, ap_realmode_begin, ap_realmode_end, ap_gdt, rsdp_address)?;
    }
    #[cfg(all(target_arch = "x86_64", loadable))] {
        use memory::{EarlyIdentityMappedPages, MmiRef, PhysicalAddress};
=======
    #[cfg(not(loadable))] {
        captain::init(kernel_mmi_ref, stack, drop_after_init, ap_realmode_begin, ap_realmode_end, ap_gdt, rsdp_address)?;
    }
    #[cfg(loadable)] {
        use captain::DropAfterInit;
        use memory::{MmiRef, PhysicalAddress};
>>>>>>> 346a116b
        use no_drop::NoDrop;
        use stack::Stack;

        let section = default_namespace
            .get_symbol_starting_with("captain::init::")
            .upgrade()
            .ok_or("no single symbol matching \"captain::init\"")?;
        log::info!("The nano_core (in loadable mode) is invoking the captain init function: {:?}", section.name);

        type CaptainInitFunc = fn(MmiRef, NoDrop<Stack>, DropAfterInit, VirtualAddress, VirtualAddress, VirtualAddress, Option<PhysicalAddress>) -> Result<(), &'static str>;
        let func: &CaptainInitFunc = unsafe { section.as_func() }?;

        func(kernel_mmi_ref, stack, drop_after_init, ap_realmode_begin, ap_realmode_end, ap_gdt, rsdp_address)?;
    }

    // the captain shouldn't return ...
    Err("captain::init returned unexpectedly... it should be an infinite loop (diverging function)")
}



// These extern definitions are here just to ensure that these symbols are defined in the assembly files. 
// Defining them here produces a linker error if they are absent, which is better than a runtime error (early detection!).
// We don't actually use them, and they should not be accessed or dereferenced, because they are merely values, not addresses. 
#[allow(dead_code)]
extern {
    static initial_bsp_stack_guard_page: usize;
    static initial_bsp_stack_bottom: usize;
    static initial_bsp_stack_top: usize;
    static ap_start_realmode: usize;
    static ap_start_realmode_end: usize;
}


/// This module is a hack to get around the issue of no_mangle symbols
/// not being exported properly from the `libm` crate in no_std environments.
mod libm;

/// Implements OS support for GCC's stack smashing protection.
/// This isn't used at the moment, but we make it available in case 
/// any foreign code (e.g., C code) wishes to use it.
/// 
/// You can disable the need for this via the `-fno-stack-protection` GCC option.
mod stack_smash_protection;<|MERGE_RESOLUTION|>--- conflicted
+++ resolved
@@ -24,14 +24,10 @@
 use core::ops::DerefMut;
 use memory::VirtualAddress;
 use kernel_config::memory::KERNEL_OFFSET;
-<<<<<<< HEAD
+use mod_mgmt::parse_nano_core::NanoCoreItems;
 
 #[cfg(target_arch = "x86_64")]
-=======
-use mod_mgmt::parse_nano_core::NanoCoreItems;
->>>>>>> 346a116b
 use vga_buffer::println_raw;
-
 #[cfg(target_arch = "aarch64")]
 use log::info as println_raw;
 
@@ -221,25 +217,18 @@
 
     // Now we invoke the Captain, which will take over from here.
     // That's it, the nano_core is done! That's really all it does! 
+    println_raw!("nano_core(): invoking the captain...");
+    #[cfg(target_arch = "x86_64")]
     let drop_after_init = captain::DropAfterInit {
         identity_mappings: identity_mapped_pages,
         initial_tls_image,
     };
-    println_raw!("nano_core(): invoking the captain...");
-<<<<<<< HEAD
     #[cfg(all(target_arch = "x86_64", not(loadable)))] {
-        captain::init(kernel_mmi_ref, identity_mapped_pages, stack, ap_realmode_begin, ap_realmode_end, ap_gdt, rsdp_address)?;
+        captain::init(kernel_mmi_ref, stack, drop_after_init, ap_realmode_begin, ap_realmode_end, ap_gdt, rsdp_address)?;
     }
     #[cfg(all(target_arch = "x86_64", loadable))] {
-        use memory::{EarlyIdentityMappedPages, MmiRef, PhysicalAddress};
-=======
-    #[cfg(not(loadable))] {
-        captain::init(kernel_mmi_ref, stack, drop_after_init, ap_realmode_begin, ap_realmode_end, ap_gdt, rsdp_address)?;
-    }
-    #[cfg(loadable)] {
         use captain::DropAfterInit;
         use memory::{MmiRef, PhysicalAddress};
->>>>>>> 346a116b
         use no_drop::NoDrop;
         use stack::Stack;
 
