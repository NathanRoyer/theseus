--- conflicted
+++ resolved
@@ -24,16 +24,10 @@
 use core::ops::DerefMut;
 use memory::VirtualAddress;
 use kernel_config::memory::KERNEL_OFFSET;
-<<<<<<< HEAD
-=======
 use mod_mgmt::parse_nano_core::NanoCoreItems;
->>>>>>> ca05e3f4
 
 #[cfg(target_arch = "x86_64")]
 use vga_buffer::println_raw;
-#[cfg(target_arch = "aarch64")]
-use log::info as println_raw;
-
 #[cfg(target_arch = "aarch64")]
 use log::info as println_raw;
 
@@ -82,33 +76,6 @@
 /// 1. Setting up logging
 /// 2. Dumping basic information about the Theseus build
 /// 3. Initialising early exceptions
-<<<<<<< HEAD
-#[cfg_attr(target_arch = "aarch64", allow(unused_variables))]
-fn early_setup(early_double_fault_stack_top: usize) -> Result<(), &'static str> {
-    #[cfg(target_arch = "x86_64")] {
-        irq_safety::disable_interrupts();
-        println_raw!("Entered early_setup(). Interrupts disabled.");
-
-        let logger_ports = [serial_port_basic::take_serial_port(
-            serial_port_basic::SerialPortAddress::COM1,
-        )];
-        logger_x86_64::early_init(None, IntoIterator::into_iter(logger_ports).flatten())
-            .map_err(|_| "failed to initialise early logging")?;
-        log::info!("initialised early logging");
-        println_raw!("early_setup(): initialized logger.");
-
-        // Dump basic information about this build of Theseus.
-        log::info!("\n    \
-            ===================== Theseus build info: =====================\n    \
-            CUSTOM CFGs: {} \n    \
-            ===============================================================",
-            build_info::CUSTOM_CFG_STR,
-        );
-
-        exceptions_early::init(Some(VirtualAddress::new_canonical(early_double_fault_stack_top)));
-        println_raw!("early_setup(): initialized early IDT with exception handlers.");
-    }
-=======
 #[cfg(target_arch = "x86_64")]
 fn early_setup(early_double_fault_stack_top: usize) -> Result<(), &'static str> {
     irq_safety::disable_interrupts();
@@ -132,7 +99,6 @@
 
     exceptions_early::init(Some(VirtualAddress::new_canonical(early_double_fault_stack_top)));
     println_raw!("early_setup(): initialized early IDT with exception handlers.");
->>>>>>> ca05e3f4
 
     Ok(())
 }
@@ -252,13 +218,6 @@
     // Now we invoke the Captain, which will take over from here.
     // That's it, the nano_core is done! That's really all it does! 
     println_raw!("nano_core(): invoking the captain...");
-<<<<<<< HEAD
-    #[cfg(all(target_arch = "x86_64", not(loadable)))] {
-        captain::init(kernel_mmi_ref, identity_mapped_pages, stack, ap_realmode_begin, ap_realmode_end, ap_gdt, rsdp_address)?;
-    }
-    #[cfg(all(target_arch = "x86_64", loadable))] {
-        use memory::{EarlyIdentityMappedPages, MmiRef, PhysicalAddress};
-=======
     #[cfg(target_arch = "x86_64")]
     let drop_after_init = captain::DropAfterInit {
         identity_mappings: identity_mapped_pages,
@@ -270,7 +229,6 @@
     #[cfg(all(target_arch = "x86_64", loadable))] {
         use captain::DropAfterInit;
         use memory::{MmiRef, PhysicalAddress};
->>>>>>> ca05e3f4
         use no_drop::NoDrop;
         use stack::Stack;
 
