--- conflicted
+++ resolved
@@ -36,7 +36,8 @@
         ],
     }),
     pl011_base_addresses: [ PhysicalAddress::new_canonical(0x09000000) ],
-<<<<<<< HEAD
+    pl011_rx_spi: 33,
+    cpu_local_timer_ppi: 30,
 
     // obtained via internal qemu debugging
     // todo: will this always be correct?
@@ -44,8 +45,4 @@
         base_address: PhysicalAddress::new_canonical(0x4010000000),
         size_bytes: 0x10000000,
     }
-=======
-    pl011_rx_spi: 33,
-    cpu_local_timer_ppi: 30,
->>>>>>> 5c351a23
 };