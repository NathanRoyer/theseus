--- conflicted
+++ resolved
@@ -12,12 +12,8 @@
 #![feature(used)]
 #![feature(core_intrinsics)]
 
-<<<<<<< HEAD
-extern crate alloc;
-=======
 
 #[macro_use] extern crate alloc;
->>>>>>> d8f0441d
 #[macro_use] extern crate log;
 
 
@@ -25,12 +21,7 @@
 extern crate irq_safety; // for irq-safe locking and interrupt utilities
 extern crate dfqueue; // decoupled, fault-tolerant queue
 
-#[cfg(feature = "loadable")]
-#[macro_use] extern crate vga_buffer;
-#[cfg(not(feature = "loadable"))]
-extern crate vga_buffer;
-
-extern crate console_types; // a temporary way to use console types
+extern crate console_types; // a temporary way to use console types 
 extern crate logger;
 extern crate memory; // the virtual memory subsystem 
 extern crate apic; 
@@ -44,72 +35,18 @@
 extern crate driver_init;
 extern crate e1000;
 extern crate window_manager;
-
-<<<<<<< HEAD
 extern crate scheduler;
-=======
+
+
 
 #[cfg(feature = "loadable")] 
->>>>>>> d8f0441d
 extern crate console;
+#[cfg(not(feature = "loadable"))] 
+#[macro_use] extern crate console;
 
 
 #[cfg(target_feature = "sse2")]
 extern crate simd_test;
-
-// temporarily moving these macros here because I'm not sure if/how we can load macros from a crate at runtime
-/// calls print!() with an extra "\n" at the end. 
-#[macro_export]
-macro_rules! println {
-    ($fmt:expr) => (print!(concat!($fmt, "\n")));
-    ($fmt:expr, $($arg:tt)*) => (print!(concat!($fmt, "\n"), $($arg)*));
-}
-
-/// The main printing macro, which simply pushes an output event to the console's event queue. 
-/// This ensures that only one thread (the console) ever accesses the UI, which right now is just the VGA buffer.
-#[macro_export]
-macro_rules! print {
-    ($($arg:tt)*) => ({
-        use core::fmt::Write;
-        use alloc::String;
-        let mut s: String = String::new();
-        match write!(&mut s, $($arg)*) {
-            Ok(_) => { }
-            Err(e) => error!("print!(): writing to String failed, error: {}", e),
-        }
-        
-        #[cfg(feature = "loadable")] {
-            if let Some(section) = ::mod_mgmt::metadata::get_symbol("console::print_to_console").upgrade() {
-                type PrintFuncSignature = fn(String) -> Result<(), &'static str>;
-                
-                if let Some(mp) = section.mapped_pages() {
-                    let mut space = 0; // this must persist throughout the print_func being called
-                    let print_func: Result<&PrintFuncSignature, &'static str> = mp.as_func(section.mapped_pages_offset(), &mut space);
-                    match print_func {
-                        Ok(func) => { 
-                            let _ = func(s.clone());
-                        }
-                        Err(e) => {
-                            error!("print!(): couldn't get print_func from the section's mapped_pages, error: {}", e);
-                        }
-                    }
-                }
-                else {
-                    error!("print!(): couldn't get section's mapped_pages");
-                }
-            }
-            else {
-                // if console crate hasn't been loaded yet, write to the raw VGA buffer instead
-                error!("print!(): no \"console::print_to_console\" symbol. Printing: {}", s);
-                println_raw!("print!(): couldn't get \"console::print_to_console\" symbol! Tried to print: {}", s);
-            }
-        }
-        #[cfg(not(feature = "loadable"))]
-        {
-            let _ = console::print_to_console(s);
-        } 
-    });
-}
 
 
 // Here, we add pub use statements for any function or data that we want to export from the nano_core
@@ -127,7 +64,6 @@
 #[cfg(feature = "loadable")] use task::TaskRef;
 #[cfg(feature = "loadable")] use memory::{VirtualAddress, ModuleArea};
 #[cfg(feature = "loadable")] use console_types::ConsoleEvent;
-#[cfg(feature = "loadable")] use mouse_console_type::MouseConsoleEvent;
 #[cfg(feature = "loadable")] use dfqueue::DFQueueProducer;
 #[cfg(feature = "loadable")] use acpi::madt::MadtIter;
 
@@ -135,7 +71,20 @@
 
 /// the callback use in the logger crate for mirroring log functions to the console
 pub fn mirror_to_vga_cb(_color: logger::LogColor, prefix: &'static str, args: fmt::Arguments) {
-    println!("{} {}", prefix, args);
+    #[cfg(feature = "loadable")]
+    {
+        let mut space = 0;
+        if let Some(section) = mod_mgmt::metadata::get_symbol("console::print_to_console").upgrade() {
+            if let Some(func) = section.mapped_pages().and_then(|mp| mp.as_func::<fn(String)>(section.mapped_pages_offset(), &mut space).ok()) 
+            {
+                let _ = func(format!("{} {}", prefix, args));
+            }
+        }
+    }
+    #[cfg(not(feature = "loadable"))]
+    {
+        println!("{} {}", prefix, args);
+    }
 }
 
 
@@ -149,7 +98,7 @@
             ap_start_realmode_begin: usize, ap_start_realmode_end: usize) 
             -> Result<(), &'static str>
 {
-
+	
     #[cfg(feature = "loadable")]
     {
         let mut kernel_mmi = kernel_mmi_ref.lock();
@@ -194,12 +143,6 @@
         mod_mgmt::load_kernel_crate(memory::get_module("__k_keycodes_ascii")  .ok_or("couldn't find __k_keycodes_ascii module")?, &mut kernel_mmi, false)?;
         mod_mgmt::load_kernel_crate(memory::get_module("__k_console_types")   .ok_or("couldn't find __k_console_types module")?,  &mut kernel_mmi, false)?;
         mod_mgmt::load_kernel_crate(memory::get_module("__k_keyboard")        .ok_or("couldn't find __k_keyboard module")?,       &mut kernel_mmi, false)?;
-
-        mod_mgmt::load_kernel_crate(memory::get_module("__k_mouse_data")  .ok_or("couldn't find __k_mouse_data module")?, &mut kernel_mmi, false)?;
-        mod_mgmt::load_kernel_crate(memory::get_module("__k_mouse_console_type")   .ok_or("couldn't find __k_mouse_console_type module")?,  &mut kernel_mmi, false)?;
-        mod_mgmt::load_kernel_crate(memory::get_module("__k_mouse")        .ok_or("couldn't find __k_mouse module")?,       &mut kernel_mmi, false)?;
-        debug!("Here is the Bowen's mouse stuffs, I just want to see whether my stuffs are acutually being called \n\n\n\n\n\n\n\n\n\n\n\
-        \n I hope tey are called \n\n\n\n\n\n");
         
         mod_mgmt::load_kernel_crate(memory::get_module("__k_spin")            .ok_or("couldn't find __k_spin module")?,           &mut kernel_mmi, false)?;
         mod_mgmt::load_kernel_crate(memory::get_module("__k_pci")             .ok_or("couldn't find __k_pci module")?,            &mut kernel_mmi, false)?;
@@ -218,7 +161,6 @@
         mod_mgmt::load_kernel_crate(memory::get_module("__k_interrupts")      .ok_or("couldn't find __k_interrupts module")?,     &mut kernel_mmi, false)?;
         mod_mgmt::load_kernel_crate(memory::get_module("__k_vga_buffer")      .ok_or("couldn't find __k_vga_buffer module")?,     &mut kernel_mmi, false)?;
         mod_mgmt::load_kernel_crate(memory::get_module("__k_console")         .ok_or("couldn't find __k_console module")?,        &mut kernel_mmi, false)?;
-        mod_mgmt::load_kernel_crate(memory::get_module("__k_mouse_console")         .ok_or("couldn't find __k_mouse_console module")?,        &mut kernel_mmi, false)?;
     
     
         mod_mgmt::load_kernel_crate(memory::get_module("__k_dbus")            .ok_or("couldn't find __k_dbus module")?,           &mut kernel_mmi, false)?;
@@ -372,6 +314,7 @@
     };
 
 
+
     // initialize the rest of our drivers
     #[cfg(feature = "loadable")]
     {
@@ -380,12 +323,9 @@
         let func: & fn(DFQueueProducer<ConsoleEvent>) -> Result<(), &'static str> =
             section.mapped_pages()
             .ok_or("Couldn't get section's mapped_pages for \"driver_init::init\"")?
-            .as_func(section.mapped_pages_offset(), &mut space)?;
-
+            .as_func(section.mapped_pages_offset(), &mut space)?; 
         func(console_queue_producer)?;
     }
-
-
     #[cfg(not(feature = "loadable"))]
     {
         driver_init::init(console_queue_producer)?;
@@ -547,7 +487,7 @@
                 .as_func(section.mapped_pages_offset(), &mut space)?; 
             func(module, None)?;
         }
-    #[cfg(not(feature = "loadable"))]
+        #[cfg(not(feature = "loadable"))]
         {
             spawn::spawn_userspace(module, None)?;
         }
@@ -591,12 +531,7 @@
         
     }
 
-<<<<<<< HEAD
-    println!("initialization done! Enabling interrupts to schedule away from Task 0 ...");
-    debug!("captain::init(): initialization done! Enabling interrupts and entering Task 0's idle loop...");
-=======
     info!("captain::init(): initialization done! Enabling interrupts and entering Task 0's idle loop...");
->>>>>>> d8f0441d
     enable_interrupts();
     // NOTE: do not put any code below this point, as it should never run
     // (unless there are no other tasks available to run on the BSP core, which doesnt happen)
