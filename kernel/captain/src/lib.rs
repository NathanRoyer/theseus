// Copyright 2017 Kevin Boos. 
// Licensed under the MIT license
// <LICENSE-MIT or http://opensource.org/licenses/MIT>,
// This file may not be copied, modified, or distributed
// except according to those terms.


#![no_std]

#![feature(alloc)]
#![feature(asm)]
#![feature(used)]
#![feature(core_intrinsics)]


extern crate alloc;
#[macro_use] extern crate log;


extern crate kernel_config; // our configuration options, just a set of const definitions.
extern crate irq_safety; // for irq-safe locking and interrupt utilities
extern crate dfqueue; // decoupled, fault-tolerant queue

#[cfg(feature = "loadable")]
#[macro_use] extern crate vga_buffer;
#[cfg(not(feature = "loadable"))]
extern crate vga_buffer;

extern crate console_types; // a temporary way to use console types 
extern crate logger;
extern crate memory; // the virtual memory subsystem 
extern crate apic; 
extern crate mod_mgmt;
extern crate spawn;
extern crate tsc;
extern crate task; 
extern crate syscall;
extern crate interrupts;
extern crate acpi;
extern crate driver_init;
extern crate e1000;

extern crate scheduler;
extern crate console;



// temporarily moving these macros here because I'm not sure if/how we can load macros from a crate at runtime
/// calls print!() with an extra "\n" at the end. 
#[macro_export]
macro_rules! println {
    ($fmt:expr) => (print!(concat!($fmt, "\n")));
    ($fmt:expr, $($arg:tt)*) => (print!(concat!($fmt, "\n"), $($arg)*));
}

/// The main printing macro, which simply pushes an output event to the console's event queue. 
/// This ensures that only one thread (the console) ever accesses the UI, which right now is just the VGA buffer.
#[macro_export]
macro_rules! print {
    ($($arg:tt)*) => ({
        use core::fmt::Write;
        use alloc::String;
        let mut s: String = String::new();
        match write!(&mut s, $($arg)*) {
            Ok(_) => { }
            Err(e) => error!("print!(): writing to String failed, error: {}", e),
        }
        
        #[cfg(feature = "loadable")] {
            if let Some(section) = ::mod_mgmt::metadata::get_symbol("console::print_to_console").upgrade() {
                type PrintFuncSignature = fn(String) -> Result<(), &'static str>;
                
                if let Some(mp) = section.mapped_pages() {
                    let mut space = 0; // this must persist throughout the print_func being called
                    let print_func: Result<&PrintFuncSignature, &'static str> = mp.as_func(section.mapped_pages_offset(), &mut space);
                    match print_func {
                        Ok(func) => { 
                            let _ = func(s.clone());
                        }
                        Err(e) => {
                            error!("print!(): couldn't get print_func from the section's mapped_pages, error: {}", e);
                        }
                    }
                }
                else {
                    error!("print!(): couldn't get section's mapped_pages");
                }
            }
            else {
                // if console crate hasn't been loaded yet, write to the raw VGA buffer instead
                error!("print!(): no \"console::print_to_console\" symbol. Printing: {}", s);
                println_raw!("print!(): couldn't get \"console::print_to_console\" symbol! Tried to print: {}", s);
            }
        }
        #[cfg(not(feature = "loadable"))]
        {
            let _ = console::print_to_console(s);
        } 
    });
}


// Here, we add pub use statements for any function or data that we want to export from the nano_core
// and make visible/accessible to other modules that depend on nano_core functions.
// Or, just make the modules public above. Basically, they need to be exported from the nano_core like a regular library would.

use alloc::arc::Arc;
use alloc::{String, Vec};
use core::fmt;
use core::sync::atomic::spin_loop_hint;
use memory::{MemoryManagementInfo, MappedPages};
use kernel_config::memory::KERNEL_STACK_SIZE_IN_PAGES;
use irq_safety::{MutexIrqSafe, enable_interrupts, interrupts_enabled};

#[cfg(feature = "loadable")] use task::Task;
#[cfg(feature = "loadable")] use memory::{VirtualAddress, ModuleArea};
#[cfg(feature = "loadable")] use console_types::ConsoleEvent;
#[cfg(feature = "loadable")] use dfqueue::DFQueueProducer;
#[cfg(feature = "loadable")] use irq_safety::RwLockIrqSafe;
#[cfg(feature = "loadable")] use acpi::madt::MadtIter;




/// the callback use in the logger crate for mirroring log functions to the console
pub fn mirror_to_vga_cb(_color: logger::LogColor, prefix: &'static str, args: fmt::Arguments) {
    println!("{} {}", prefix, args);
}



/// Initialize the Captain, which is the main module that steers the ship of Theseus. 
/// This does all the rest of the module loading and initialization so that the OS 
/// can continue running and do actual useful work.
pub fn init(kernel_mmi_ref: Arc<MutexIrqSafe<MemoryManagementInfo>>, 
            identity_mapped_pages: Vec<MappedPages>,
            bsp_stack_bottom: usize, bsp_stack_top: usize,
            ap_start_realmode_begin: usize, ap_start_realmode_end: usize) 
            -> Result<(), &'static str>
{
	
    #[cfg(feature = "loadable")]
    {
        let mut kernel_mmi = kernel_mmi_ref.lock();
        mod_mgmt::load_kernel_crate(memory::get_module("__k_util")       .ok_or("couldn't find __k_util module")?,        &mut kernel_mmi, false)?;
        mod_mgmt::load_kernel_crate(memory::get_module("__k_atomic")     .ok_or("couldn't find __k_atomic module")?,      &mut kernel_mmi, false)?;
        mod_mgmt::load_kernel_crate(memory::get_module("__k_port_io")    .ok_or("couldn't find __k_port_io module")?,     &mut kernel_mmi, false)?;
        mod_mgmt::load_kernel_crate(memory::get_module("__k_serial_port").ok_or("couldn't find __k_serial_port module")?, &mut kernel_mmi, false)?;
        mod_mgmt::load_kernel_crate(memory::get_module("__k_irq_safety") .ok_or("couldn't find __k_irq_safety module")?,  &mut kernel_mmi, false)?;
        mod_mgmt::load_kernel_crate(memory::get_module("__k_bit_field")  .ok_or("couldn't find __k_bit_field module")?,   &mut kernel_mmi, false)?;
        mod_mgmt::load_kernel_crate(memory::get_module("__k_log")        .ok_or("couldn't find __k_log module")?,         &mut kernel_mmi, false)?;
        mod_mgmt::load_kernel_crate(memory::get_module("__k_x86_64")     .ok_or("couldn't find __k_x86_64 module")?,      &mut kernel_mmi, false)?;
        mod_mgmt::load_kernel_crate(memory::get_module("__k_pit_clock")  .ok_or("couldn't find __k_pit_clock module")?,   &mut kernel_mmi, false)?;
        mod_mgmt::load_kernel_crate(memory::get_module("__k_tsc")        .ok_or("couldn't find __k_tsc module")?,         &mut kernel_mmi, false)?;
    }

    // calculate TSC period and initialize it
    // not strictly necessary, but more accurate if we do it early on before interrupts, multicore, and multitasking
    let _tsc_freq = {
        #[cfg(feature = "loadable")]
        {
            let vaddr = mod_mgmt::metadata::get_symbol("tsc::get_tsc_frequency").upgrade().ok_or("no symbol: tsc::get_tsc_frequency")?.virt_addr();
            let func: fn() -> Result<u64, &'static str> = unsafe { ::core::mem::transmute(vaddr) };
            func()?
        }
        #[cfg(not(feature = "loadable"))]
        {
            tsc::get_tsc_frequency()?
        }   
    };


    // load the rest of our crate dependencies
    #[cfg(feature = "loadable")]
    {
        let mut kernel_mmi = kernel_mmi_ref.lock();
        
        mod_mgmt::load_kernel_crate(memory::get_module("__k_keycodes_ascii")  .ok_or("couldn't find __k_keycodes_ascii module")?, &mut kernel_mmi, false)?;
        mod_mgmt::load_kernel_crate(memory::get_module("__k_console_types")   .ok_or("couldn't find __k_console_types module")?,  &mut kernel_mmi, false)?;
        mod_mgmt::load_kernel_crate(memory::get_module("__k_keyboard")        .ok_or("couldn't find __k_keyboard module")?,       &mut kernel_mmi, false)?;
        
        mod_mgmt::load_kernel_crate(memory::get_module("__k_spin")            .ok_or("couldn't find __k_spin module")?,           &mut kernel_mmi, false)?;
        mod_mgmt::load_kernel_crate(memory::get_module("__k_pci")             .ok_or("couldn't find __k_pci module")?,            &mut kernel_mmi, false)?;
        mod_mgmt::load_kernel_crate(memory::get_module("__k_ioapic")          .ok_or("couldn't find __k_ioapic module")?,         &mut kernel_mmi, false)?;
        
        mod_mgmt::load_kernel_crate(memory::get_module("__k_raw_cpuid")       .ok_or("couldn't find __k_raw_cpuid module")?,      &mut kernel_mmi, false)?;
        mod_mgmt::load_kernel_crate(memory::get_module("__k_apic")            .ok_or("couldn't find __k_apic module")?,           &mut kernel_mmi, false)?;
    
        mod_mgmt::load_kernel_crate(memory::get_module("__k_tss")             .ok_or("couldn't find __k_tss module")?,            &mut kernel_mmi, false)?;
        mod_mgmt::load_kernel_crate(memory::get_module("__k_gdt")             .ok_or("couldn't find __k_gdt module")?,            &mut kernel_mmi, false)?;
        mod_mgmt::load_kernel_crate(memory::get_module("__k_pic")             .ok_or("couldn't find __k_pic module")?,            &mut kernel_mmi, false)?;

        mod_mgmt::load_kernel_crate(memory::get_module("__k_task")            .ok_or("couldn't find __k_task module")?,           &mut kernel_mmi, false)?; 
        mod_mgmt::load_kernel_crate(memory::get_module("__k_scheduler")       .ok_or("couldn't find __k_scheduler module")?,      &mut kernel_mmi, false)?;
        mod_mgmt::load_kernel_crate(memory::get_module("__k_spawn")           .ok_or("couldn't find __k_spawn module")?,          &mut kernel_mmi, false)?;
        mod_mgmt::load_kernel_crate(memory::get_module("__k_interrupts")      .ok_or("couldn't find __k_interrupts module")?,     &mut kernel_mmi, false)?;
        mod_mgmt::load_kernel_crate(memory::get_module("__k_vga_buffer")      .ok_or("couldn't find __k_vga_buffer module")?,     &mut kernel_mmi, false)?;
        mod_mgmt::load_kernel_crate(memory::get_module("__k_console")         .ok_or("couldn't find __k_console module")?,        &mut kernel_mmi, false)?;
    
    
        mod_mgmt::load_kernel_crate(memory::get_module("__k_dbus")            .ok_or("couldn't find __k_dbus module")?,           &mut kernel_mmi, false)?;
        mod_mgmt::load_kernel_crate(memory::get_module("__k_syscall")         .ok_or("couldn't find __k_syscall module")?,        &mut kernel_mmi, false)?;
        mod_mgmt::load_kernel_crate(memory::get_module("__k_ap_start")        .ok_or("couldn't find __k_ap_start module")?,       &mut kernel_mmi, false)?;

        mod_mgmt::load_kernel_crate(memory::get_module("__k_acpi")            .ok_or("couldn't find __k_acpi module")?,           &mut kernel_mmi, false)?;
        mod_mgmt::load_kernel_crate(memory::get_module("__k_e1000")           .ok_or("couldn't find __k_e1000 module")?,          &mut kernel_mmi, false)?;
        mod_mgmt::load_kernel_crate(memory::get_module("__k_driver_init")     .ok_or("couldn't find __k_driver_init module")?,    &mut kernel_mmi, false)?;
    }


    // now we initialize early driver stuff, like APIC/ACPI
    let madt_iter = {
        let mut kernel_mmi = kernel_mmi_ref.lock();

        #[cfg(feature = "loadable")]
        {
            let vaddr = mod_mgmt::metadata::get_symbol("driver_init::early_init").upgrade().ok_or("no symbol: driver_init::early_init")?.virt_addr();
            let func: fn(&mut memory::MemoryManagementInfo) -> Result<MadtIter, &'static str> = unsafe { ::core::mem::transmute(vaddr) };
            func(&mut kernel_mmi)?
        }
        #[cfg(not(feature = "loadable"))]
        {
            driver_init::early_init(&mut kernel_mmi)?
        }
    };


    // initialize the rest of the BSP's interrupt stuff, including TSS & GDT
    let (double_fault_stack, privilege_stack, syscall_stack) = { 
        let mut kernel_mmi = kernel_mmi_ref.lock();
        (
            kernel_mmi.alloc_stack(1).ok_or("could not allocate double fault stack")?,
            kernel_mmi.alloc_stack(KERNEL_STACK_SIZE_IN_PAGES).ok_or("could not allocate privilege stack")?,
            kernel_mmi.alloc_stack(KERNEL_STACK_SIZE_IN_PAGES).ok_or("could not allocate syscall stack")?
        )
    };

    #[cfg(feature = "loadable")]
    {
        let vaddr = mod_mgmt::metadata::get_symbol("interrupts::init").upgrade().ok_or("no symbol: interrupts::init")?.virt_addr();
        let func: fn(usize, usize) -> Result<(), &'static str> = unsafe { ::core::mem::transmute(vaddr) };
        func(double_fault_stack.top_unusable(), privilege_stack.top_unusable())?;
    } 
    #[cfg(not(feature = "loadable"))] 
    {
        interrupts::init(double_fault_stack.top_unusable(), privilege_stack.top_unusable())?;
    }
    

    // init other featureful (non-exception) interrupt handlers
    // interrupts::init_handlers_pic();
    #[cfg(feature = "loadable")] 
    {
        let vaddr = mod_mgmt::metadata::get_symbol("interrupts::init_handlers_apic").upgrade().ok_or("no symbol: interrupts::init_handlers_apic")?.virt_addr();
        let func: fn() = unsafe { ::core::mem::transmute(vaddr) };
        func();
    } 
    #[cfg(not(feature = "loadable"))]
    {
        interrupts::init_handlers_apic();
    }

    // initialize the syscall subsystem
    #[cfg(feature = "loadable")]
    {
        let vaddr = mod_mgmt::metadata::get_symbol("syscall::init").upgrade().ok_or("no symbol: syscall::init")?.virt_addr();
        let func: fn(usize) = unsafe { ::core::mem::transmute(vaddr) };
        func(syscall_stack.top_usable());
    }
    #[cfg(not(feature = "loadable"))]
    {
        syscall::init(syscall_stack.top_usable());
    }

    // get BSP's apic id
    let bsp_apic_id = {
        #[cfg(feature = "loadable")]
        {
            let vaddr = mod_mgmt::metadata::get_symbol("apic::get_bsp_id").upgrade().ok_or("no symbol: apic::get_bsp_id")?.virt_addr();
            let func: fn() -> Option<u8> = unsafe { ::core::mem::transmute(vaddr) };
            func().ok_or("captain::init(): Coudln't get BSP's apic_id!")?
        }
        #[cfg(not(feature = "loadable"))]
        {
            apic::get_bsp_id().ok_or("captain::init(): Coudln't get BSP's apic_id!")?
        }
    };
    
    
    // create the initial `Task`, i.e., task_zero
    #[cfg(feature = "loadable")] 
    {
        let vaddr = mod_mgmt::metadata::get_symbol("spawn::init").upgrade().ok_or("no symbol: spawn::init")?.virt_addr();
        let func: fn(Arc<MutexIrqSafe<MemoryManagementInfo>>, u8, VirtualAddress, VirtualAddress) -> Result<Arc<RwLockIrqSafe<Task>>, &'static str> = unsafe { ::core::mem::transmute(vaddr) };
        func(kernel_mmi_ref.clone(), bsp_apic_id, bsp_stack_bottom, bsp_stack_top)?;
    } 
    #[cfg(not(feature = "loadable"))]
    {
        spawn::init(kernel_mmi_ref.clone(), bsp_apic_id, bsp_stack_bottom, bsp_stack_top)?;
    }


    // initialize the kernel console
    let console_queue_producer = {
        #[cfg(feature = "loadable")]
        {
            let vaddr = mod_mgmt::metadata::get_symbol("console::init").upgrade().ok_or("no symbol: console::init")?.virt_addr();
            let func: fn() -> Result<DFQueueProducer<ConsoleEvent>, &'static str> = unsafe { ::core::mem::transmute(vaddr) };
            func()?
        } 
        #[cfg(not(feature = "loadable"))]
        {
            console::init()?
        }
    };



    // initialize the rest of our drivers
    #[cfg(feature = "loadable")]
    {
        let vaddr = mod_mgmt::metadata::get_symbol("driver_init::init").upgrade().ok_or("no symbol: driver_init::init")?.virt_addr();
        let func: fn(DFQueueProducer<ConsoleEvent>) -> Result<(), &'static str> = unsafe { ::core::mem::transmute(vaddr) };
        func(console_queue_producer)?;
    }
    #[cfg(not(feature = "loadable"))]
    {
        driver_init::init(console_queue_producer)?;
    }
    

    // boot up the other cores (APs)
    let ap_count = {
        #[cfg(feature = "loadable")]
        {
            let vaddr = mod_mgmt::metadata::get_symbol("acpi::madt::handle_ap_cores").upgrade().ok_or("no symbol: acpi::madt::handle_ap_cores")?.virt_addr();
            let func: fn(MadtIter, Arc<MutexIrqSafe<MemoryManagementInfo>>, usize, usize) -> Result<usize, &'static str> = unsafe { ::core::mem::transmute(vaddr) };
            func(madt_iter, kernel_mmi_ref.clone(), ap_start_realmode_begin, ap_start_realmode_end)?
        }
        #[cfg(not(feature = "loadable"))]
        {
            acpi::madt::handle_ap_cores(madt_iter, kernel_mmi_ref.clone(), ap_start_realmode_begin, ap_start_realmode_end)?
        }
    };
    info!("Finished handling and booting up all {} AP cores.", ap_count);
    // assert!(apic::get_lapics().iter().count() == ap_count + 1, "SANITY CHECK FAILED: too many LocalApics in the list!");


    // before we jump to userspace, we need to unmap the identity-mapped section of the kernel's page tables, at PML4[0]
    // unmap the kernel's original identity mapping (including multiboot2 boot_info) to clear the way for userspace mappings
    // we cannot do this until we have booted up all the APs
    ::core::mem::drop(identity_mapped_pages);
    {
        use memory::PageTable;
        let mut kernel_mmi = kernel_mmi_ref.lock();
        let ref mut kernel_page_table = kernel_mmi.page_table;
        
        match kernel_page_table {
            &mut PageTable::Active(ref mut active_table) => {
                // for i in 0 .. 512 { 
                //     debug!("P4[{:03}] = {:#X}", i, active_table.p4().get_entry_value(i));
                // }

                // clear the 0th P4 entry, which covers any outstanding identity mappings
                active_table.p4_mut().clear_entry(0); 
            }
            _ => { }
        }
    }


    if true {
        // #[cfg(feature = "loadable")]
        // {
        //     let vaddr = mod_mgmt::metadata::get_symbol("e1000::test_nic_driver::test_nic_driver").upgrade().ok_or("e1000::test_nic_driver::test_nic_driver").virt_addr();
        //     let func: fn(Option<u64>) = unsafe { ::core::mem::transmute(vaddr) };
        //     spawn::spawn_kthread(func, None, String::from("test_nic_driver"))?;
        // }
        #[cfg(not(feature = "loadable"))]
        {
            use e1000::test_nic_driver::test_nic_driver;
<<<<<<< HEAD
            spawn::spawn_kthread(test_nic_driver, None, String::from("test_nic_driver"))?;
=======
            spawn::spawn_kthread(test_nic_driver, None, String::from("test_nic_driver"), None).unwrap();
>>>>>>> d3b46140
        }
    }  


    // create and jump to the first userspace thread
    if true
    {
        debug!("trying to jump to userspace");
        let module = memory::get_module("test_program").ok_or("Error: no userspace modules named 'test_program' found!")?;
        
        #[cfg(feature = "loadable")]
        {
            let vaddr = mod_mgmt::metadata::get_symbol("spawn::spawn_userspace").upgrade().ok_or("no symbol: symbol spawn::spawn_userspace")?.virt_addr();
            let func: fn(&ModuleArea, Option<String>) -> Result<Arc<RwLockIrqSafe<Task>>, &'static str> = unsafe { ::core::mem::transmute(vaddr) };
            func(module, Some(String::from("test_program_1")))?;
        }
        #[cfg(not(feature = "loadable"))]
        {
            spawn::spawn_userspace(module, Some(String::from("test_program_1")))?;
        }
    }

    if true
    {
        debug!("trying to jump to userspace 2nd time");
        let module = memory::get_module("test_program").ok_or("Error: no userspace modules named 'test_program' found!")?;
        
        #[cfg(feature = "loadable")]
        {
            let vaddr = mod_mgmt::metadata::get_symbol("spawn::spawn_userspace").upgrade().ok_or("no symbol: spawn::spawn_userspace")?.virt_addr();
            let func: fn(&ModuleArea, Option<String>) -> Result<Arc<RwLockIrqSafe<Task>>, &'static str> = unsafe { ::core::mem::transmute(vaddr) };
            func(module, Some(String::from("test_program_2")))?;
        }
        #[cfg(not(feature = "loadable"))]
        {
            spawn::spawn_userspace(module, Some(String::from("test_program_2")))?;
        }
    }

    // create and jump to a userspace thread that tests syscalls
    if false
    {
        debug!("trying out a system call module");
        let module = memory::get_module("syscall_send").ok_or("Error: no module named 'syscall_send' found!")?;
        
        #[cfg(feature = "loadable")]
        {
            let vaddr = mod_mgmt::metadata::get_symbol("spawn::spawn_userspace").upgrade().ok_or("no symbol: spawn::spawn_userspace")?.virt_addr();
            let func: fn(&ModuleArea, Option<String>) -> Result<Arc<RwLockIrqSafe<Task>>, &'static str> = unsafe { ::core::mem::transmute(vaddr) };
            func(module, None)?;
        }
        #[cfg(not(feature = "loadable"))]
        {
            spawn::spawn_userspace(module, None)?;
        }
    }

    // a second duplicate syscall test user task
    if false
    {
        debug!("trying out a receive system call module");
        let module = memory::get_module("syscall_receive").ok_or("Error: no module named 'syscall_receive' found!")?;
        
        #[cfg(feature = "loadable")]
        {
            let vaddr = mod_mgmt::metadata::get_symbol("spawn::spawn_userspace").upgrade().ok_or("no symbol: spawn::spawn_userspace")?.virt_addr();
            let func: fn(&ModuleArea, Option<String>) -> Result<Arc<RwLockIrqSafe<Task>>, &'static str> = unsafe { ::core::mem::transmute(vaddr) };
            func(module, None)?;
        }
        #[cfg(not(feature = "loadable"))]
        {
            spawn::spawn_userspace(module, None)?;
        }
    }


    println!("initialization done! Enabling interrupts to schedule away from Task 0 ...");
    debug!("captain::init(): initialization done! Enabling interrupts and entering Task 0's idle loop...");
    enable_interrupts();

    // the below should never run unless there are no other tasks available to run on the BSP core
    
    loop { 
<<<<<<< HEAD
        
        #[cfg(feature = "loadable")]
        {
            let vaddr = mod_mgmt::metadata::get_symbol("scheduler::schedule").upgrade().ok_or("no symbol: scheduler::schedule")?.virt_addr();
            let func: fn() = unsafe { ::core::mem::transmute(vaddr) };
            func();
        }
        #[cfg(not(feature = "loadable"))]
        {
            scheduler::schedule();
        }
        
        
=======
>>>>>>> d3b46140
        spin_loop_hint();
        // TODO: exit this loop cleanly upon a shutdown signal
    }

<<<<<<< HEAD

    // cleanup here
    // logger::shutdown().ok_or("WTF: failed to shutdown logger... oh well.");
=======
>>>>>>> d3b46140
}<|MERGE_RESOLUTION|>--- conflicted
+++ resolved
@@ -110,7 +110,7 @@
 use core::sync::atomic::spin_loop_hint;
 use memory::{MemoryManagementInfo, MappedPages};
 use kernel_config::memory::KERNEL_STACK_SIZE_IN_PAGES;
-use irq_safety::{MutexIrqSafe, enable_interrupts, interrupts_enabled};
+use irq_safety::{MutexIrqSafe, enable_interrupts};
 
 #[cfg(feature = "loadable")] use task::Task;
 #[cfg(feature = "loadable")] use memory::{VirtualAddress, ModuleArea};
@@ -159,8 +159,12 @@
     let _tsc_freq = {
         #[cfg(feature = "loadable")]
         {
-            let vaddr = mod_mgmt::metadata::get_symbol("tsc::get_tsc_frequency").upgrade().ok_or("no symbol: tsc::get_tsc_frequency")?.virt_addr();
-            let func: fn() -> Result<u64, &'static str> = unsafe { ::core::mem::transmute(vaddr) };
+            let section = mod_mgmt::metadata::get_symbol("tsc::get_tsc_frequency").upgrade().ok_or("no symbol: tsc::get_tsc_frequency")?;
+            let mut space = 0;
+            let func: & fn() -> Result<u64, &'static str> = 
+                section.mapped_pages()
+                .ok_or("Couldn't get section's mapped_pages for \"tsc::get_tsc_frequency\"")?
+                .as_func(section.mapped_pages_offset(), &mut space)?; 
             func()?
         }
         #[cfg(not(feature = "loadable"))]
@@ -168,6 +172,7 @@
             tsc::get_tsc_frequency()?
         }   
     };
+    // info!("TSC frequency calculated: {}", _tsc_freq);
 
 
     // load the rest of our crate dependencies
@@ -214,9 +219,16 @@
 
         #[cfg(feature = "loadable")]
         {
-            let vaddr = mod_mgmt::metadata::get_symbol("driver_init::early_init").upgrade().ok_or("no symbol: driver_init::early_init")?.virt_addr();
-            let func: fn(&mut memory::MemoryManagementInfo) -> Result<MadtIter, &'static str> = unsafe { ::core::mem::transmute(vaddr) };
+            let section = mod_mgmt::metadata::get_symbol("driver_init::early_init").upgrade().ok_or("no symbol: driver_init::early_init")?;
+            let mut space = 0;
+            let func: & fn(&mut memory::MemoryManagementInfo) -> Result<MadtIter, &'static str> = 
+                section.mapped_pages()
+                .ok_or("Couldn't get section's mapped_pages for \"driver_init::early_init\"")?
+                .as_func(section.mapped_pages_offset(), &mut space)?; 
             func(&mut kernel_mmi)?
+
+            // let vaddr = mod_mgmt::metadata::get_symbol("driver_init::early_init").upgrade().ok_or("no symbol: driver_init::early_init")?.virt_addr();
+            // let func: fn(&mut memory::MemoryManagementInfo) -> Result<MadtIter, &'static str> = unsafe { ::core::mem::transmute(vaddr) };
         }
         #[cfg(not(feature = "loadable"))]
         {
@@ -237,8 +249,12 @@
 
     #[cfg(feature = "loadable")]
     {
-        let vaddr = mod_mgmt::metadata::get_symbol("interrupts::init").upgrade().ok_or("no symbol: interrupts::init")?.virt_addr();
-        let func: fn(usize, usize) -> Result<(), &'static str> = unsafe { ::core::mem::transmute(vaddr) };
+        let section = mod_mgmt::metadata::get_symbol("interrupts::init").upgrade().ok_or("no symbol: interrupts::init")?;
+        let mut space = 0;
+        let func: & fn(usize, usize) -> Result<(), &'static str> =
+            section.mapped_pages()
+            .ok_or("Couldn't get section's mapped_pages for \"interrupts::init\"")?
+            .as_func(section.mapped_pages_offset(), &mut space)?; 
         func(double_fault_stack.top_unusable(), privilege_stack.top_unusable())?;
     } 
     #[cfg(not(feature = "loadable"))] 
@@ -251,8 +267,12 @@
     // interrupts::init_handlers_pic();
     #[cfg(feature = "loadable")] 
     {
-        let vaddr = mod_mgmt::metadata::get_symbol("interrupts::init_handlers_apic").upgrade().ok_or("no symbol: interrupts::init_handlers_apic")?.virt_addr();
-        let func: fn() = unsafe { ::core::mem::transmute(vaddr) };
+        let section = mod_mgmt::metadata::get_symbol("interrupts::init_handlers_apic").upgrade().ok_or("no symbol: interrupts::init_handlers_apic")?;
+        let mut space = 0;
+        let func: & fn() = 
+            section.mapped_pages()
+            .ok_or("Couldn't get section's mapped_pages for \"interrupts::init_handlers_apic\"")?
+            .as_func(section.mapped_pages_offset(), &mut space)?; 
         func();
     } 
     #[cfg(not(feature = "loadable"))]
@@ -263,8 +283,12 @@
     // initialize the syscall subsystem
     #[cfg(feature = "loadable")]
     {
-        let vaddr = mod_mgmt::metadata::get_symbol("syscall::init").upgrade().ok_or("no symbol: syscall::init")?.virt_addr();
-        let func: fn(usize) = unsafe { ::core::mem::transmute(vaddr) };
+        let section = mod_mgmt::metadata::get_symbol("syscall::init").upgrade().ok_or("no symbol: syscall::init")?;
+        let mut space = 0;
+        let func: & fn(usize) = 
+            section.mapped_pages()
+            .ok_or("Couldn't get section's mapped_pages for \"syscall::init\"")?
+            .as_func(section.mapped_pages_offset(), &mut space)?; 
         func(syscall_stack.top_usable());
     }
     #[cfg(not(feature = "loadable"))]
@@ -276,8 +300,12 @@
     let bsp_apic_id = {
         #[cfg(feature = "loadable")]
         {
-            let vaddr = mod_mgmt::metadata::get_symbol("apic::get_bsp_id").upgrade().ok_or("no symbol: apic::get_bsp_id")?.virt_addr();
-            let func: fn() -> Option<u8> = unsafe { ::core::mem::transmute(vaddr) };
+            let section = mod_mgmt::metadata::get_symbol("apic::get_bsp_id").upgrade().ok_or("no symbol: apic::get_bsp_id")?;
+            let mut space = 0;
+            let func: & fn() -> Option<u8> = 
+                section.mapped_pages()
+                .ok_or("Couldn't get section's mapped_pages for \"apic::get_bsp_id\"")?
+                .as_func(section.mapped_pages_offset(), &mut space)?; 
             func().ok_or("captain::init(): Coudln't get BSP's apic_id!")?
         }
         #[cfg(not(feature = "loadable"))]
@@ -379,11 +407,7 @@
         #[cfg(not(feature = "loadable"))]
         {
             use e1000::test_nic_driver::test_nic_driver;
-<<<<<<< HEAD
-            spawn::spawn_kthread(test_nic_driver, None, String::from("test_nic_driver"))?;
-=======
-            spawn::spawn_kthread(test_nic_driver, None, String::from("test_nic_driver"), None).unwrap();
->>>>>>> d3b46140
+            spawn::spawn_kthread(test_nic_driver, None, String::from("test_nic_driver"), None)?;
         }
     }  
 
@@ -467,30 +491,8 @@
     // the below should never run unless there are no other tasks available to run on the BSP core
     
     loop { 
-<<<<<<< HEAD
-        
-        #[cfg(feature = "loadable")]
-        {
-            let vaddr = mod_mgmt::metadata::get_symbol("scheduler::schedule").upgrade().ok_or("no symbol: scheduler::schedule")?.virt_addr();
-            let func: fn() = unsafe { ::core::mem::transmute(vaddr) };
-            func();
-        }
-        #[cfg(not(feature = "loadable"))]
-        {
-            scheduler::schedule();
-        }
-        
-        
-=======
->>>>>>> d3b46140
         spin_loop_hint();
         // TODO: exit this loop cleanly upon a shutdown signal
     }
 
-<<<<<<< HEAD
-
-    // cleanup here
-    // logger::shutdown().ok_or("WTF: failed to shutdown logger... oh well.");
-=======
->>>>>>> d3b46140
 }