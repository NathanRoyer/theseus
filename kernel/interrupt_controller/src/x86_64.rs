--- conflicted
+++ resolved
@@ -64,15 +64,9 @@
         let _ = priority;
 
         if let Some(destination) = destination {
-<<<<<<< HEAD
-            int_ctlr.set_irq(sys_int_num, destination.into(), sys_int_num /* <- is this correct? */)
-        } else {
-            Err("SystemInterruptController::set_destination: todo on x86")
-=======
             int_ctlr.set_irq(sys_int_num, destination.into(), sys_int_num)
         } else {
             Err("SystemInterruptController::set_destination: todo on x86: set the IOREDTBL MASK bit")
->>>>>>> ac51fc17
         }
     }
 }
