//! PCI Configuration Space Access
//!
//! Note: while pci currently uses port-io on x86 and mmio on aarch64,
//! x86 may also support memory-based PCI configuration in the future;
//! port-io is the legacy way to access the config space.
//!
//! For context on the various interrupt mechanisms (MSI/MSI-X/INTx):
//! - [this StackExchange reply](https://electronics.stackexchange.com/a/343218)
//! - PCI Express Base Specification, Revision 2, Chapter 6.1 - Interrupt & PME Support

#![no_std]
#![allow(dead_code)]

extern crate alloc;

use log::*;
use core::{fmt, ops::{Deref, DerefMut}, mem::size_of, task::Waker};
use alloc::vec::Vec;
use spin::{Once, Mutex};
use memory::{PhysicalAddress, BorrowedSliceMappedPages, Mutable, MappedPages, map_frame_range, MMIO_FLAGS};
use bit_field::BitField;
use volatile::Volatile;
use zerocopy::FromBytes;
use cpu::CpuId;
use interrupts::InterruptNumber;

#[cfg(target_arch = "x86_64")]
use port_io::Port;

#[cfg(target_arch = "aarch64")]
use {
    arm_boards::BOARD_CONFIG,
    interrupts::{EoiBehaviour, interrupt_handler, init_pci_interrupts},
};

#[derive(Debug, Copy, Clone)]
/// The span of bytes within a 4-byte chunk that a PCI register occupies.
///
/// The PCI configuration space is represented as an array of 4-byte chunks.
/// This struct defines where in a given 4-byte chunk a PCI register exists.
enum RegisterSpan {
    /// Bits [0:31]
    FullDword,
    /// Bits [0:15]
    Word0,
    /// Bits [16:31]
    Word1,
    /// Bits [0:7]
    Byte0,
    /// Bits [8:15]
    Byte1,
    /// Bits [16:23]
    Byte2,
    /// Bits [24:31]
    Byte3,
}
use RegisterSpan::*;

/// A definition of a PCI configuration space register.
#[derive(Clone, Copy, Debug)]
struct PciRegister {
    /// The location of this register in the PCI configuration space,
    /// given as an index into the space as an array of `u32`s (4-byte chunks).
    index: u8,
    /// The location of this register within the 4-byte chunk.
    span: RegisterSpan,
}
impl PciRegister {
    const fn from_offset(raw_offset: u8, size_in_bytes: u8) -> Self {
        let index = raw_offset >> 2;
        match (size_in_bytes, raw_offset & 0b11) {
            (1, 0) => PciRegister { index, span: Byte0 },
            (1, 1) => PciRegister { index, span: Byte1 },
            (1, 2) => PciRegister { index, span: Byte2 },
            (1, 3) => PciRegister { index, span: Byte3 },
            (2, 0) => PciRegister { index, span: Word0 },
            (2, 2) => PciRegister { index, span: Word1 },
            (4, 0) => PciRegister { index, span: FullDword },
            // Throw a const panic (compile error) for invalid values.
            _ => panic!("Invalid PciRegister specification"),
        }
    }
}

/// A macro for easily defining PCI registers using offsets from the PCI spec.
///
/// The last argument only accepts register sizes of 1, 2, and 4 bytes.
macro_rules! pci_register {
    ($name:ident, $offset:expr, 1) => {
        const $name: PciRegister = PciRegister::from_offset($offset, 1);
    };
    ($name:ident, $offset:expr, 2) => {
        const $name: PciRegister = PciRegister::from_offset($offset, 2);
    };
    ($name:ident, $offset:expr, 4) => {
        const $name: PciRegister = PciRegister::from_offset($offset, 4);
    };
}

// The below constants define the PCI configuration space. 
// More info here: <http://wiki.osdev.org/PCI#PCI_Device_Structure>
pci_register!(PCI_VENDOR_ID,           0x00, 2);
pci_register!(PCI_DEVICE_ID,           0x02, 2);
pci_register!(PCI_COMMAND,             0x04, 2);
pci_register!(PCI_STATUS,              0x06, 2);
pci_register!(PCI_REVISION_ID,         0x08, 1);
pci_register!(PCI_PROG_IF,             0x09, 1);
pci_register!(PCI_SUBCLASS,            0x0A, 1);
pci_register!(PCI_CLASS,               0x0B, 1);
pci_register!(PCI_CACHE_LINE_SIZE,     0x0C, 1);
pci_register!(PCI_LATENCY_TIMER,       0x0D, 1);
pci_register!(PCI_HEADER_TYPE,         0x0E, 1);
pci_register!(PCI_BIST,                0x0F, 1);
pci_register!(PCI_BAR0,                0x10, 4);
pci_register!(PCI_BAR1,                0x14, 4);
pci_register!(PCI_BAR2,                0x18, 4);
pci_register!(PCI_BAR3,                0x1C, 4);
pci_register!(PCI_BAR4,                0x20, 4);
pci_register!(PCI_BAR5,                0x24, 4);
pci_register!(PCI_CARDBUS_CIS,         0x28, 4);
pci_register!(PCI_SUBSYSTEM_VENDOR_ID, 0x2C, 2);
pci_register!(PCI_SUBSYSTEM_ID,        0x2E, 2);
pci_register!(PCI_EXPANSION_ROM_BASE,  0x30, 4);
pci_register!(PCI_CAPABILITIES,        0x34, 1);
// 0x35 through 0x3B are reserved
pci_register!(PCI_INTERRUPT_LINE,      0x3C, 1);
pci_register!(PCI_INTERRUPT_PIN,       0x3D, 1);
pci_register!(PCI_MIN_GRANT,           0x3E, 1);
pci_register!(PCI_MAX_LATENCY,         0x3F, 1);

const PCI_COMMAND_INT_DISABLED: u16 = 1 << 10;

#[repr(u8)]
pub enum PciCapability {
    Msi  = 0x05,
    Msix = 0x11,
}

/// If a BAR's bits [2:1] equal this value, that BAR describes a 64-bit address.
/// If not, that BAR describes a 32-bit address.
const BAR_ADDRESS_IS_64_BIT: u32 = 2;

/// There is a maximum of 256 PCI buses on one system.
const MAX_PCI_BUSES: u16 = 256;
/// There is a maximum of 32 slots on one PCI bus.
const MAX_SLOTS_PER_BUS: u8 = 32;
/// There is a maximum of 32 functions (devices) on one PCI slot.
const MAX_FUNCTIONS_PER_SLOT: u8 = 8;

/// Addresses/offsets into the PCI configuration space should clear the
/// least-significant 2 bits in order to be 4-byte aligned.
const PCI_CONFIG_ADDRESS_OFFSET_MASK: u8 = 0b11111100;

const CONFIG_ADDRESS: u16 = 0xCF8;
const CONFIG_DATA: u16 = 0xCFC;

/// This port is used to specify the address in the PCI configuration space
/// for the next read/write of the `PCI_CONFIG_DATA_PORT`.
#[cfg(target_arch = "x86_64")]
static PCI_CONFIG_ADDRESS_PORT: Mutex<Port<u32>> = Mutex::new(Port::new(CONFIG_ADDRESS));

/// This port is used to transfer data to or from the PCI configuration space
/// specified by a previous write to the `PCI_CONFIG_ADDRESS_PORT`.
#[cfg(target_arch = "x86_64")]
static PCI_CONFIG_DATA_PORT: Mutex<Port<u32>> = Mutex::new(Port::new(CONFIG_DATA));

#[cfg(target_arch = "x86_64")]
const BASE_OFFSET: u32 = 0x8000_0000;

#[cfg(target_arch = "aarch64")]
type PciConfigSpace = BorrowedSliceMappedPages<Volatile<u32>, Mutable>;

#[cfg(target_arch = "aarch64")]
static PCI_CONFIG_SPACE: Mutex<Once<PciConfigSpace>> = Mutex::new(Once::new());

#[cfg(target_arch = "aarch64")]
const BASE_OFFSET: u32 = 0;

pub enum InterruptPin {
    A,
    B,
    C,
    D,
}



/// Returns a list of all PCI buses in this system.
/// If the PCI bus hasn't been initialized, this initializes the PCI bus & scans it to enumerates devices.
pub fn get_pci_buses() -> Result<&'static Vec<PciBus>, &'static str> {
    static PCI_BUSES: Once<Vec<PciBus>> = Once::new();
    PCI_BUSES.try_call_once(scan_pci)
}


/// Returns a reference to the `PciDevice` with the given bus, slot, func identifier.
/// If the PCI bus hasn't been initialized, this initializes the PCI bus & scans it to enumerates devices.
pub fn get_pci_device_bsf(bus: u8, slot: u8, func: u8) -> Result<Option<&'static PciDevice>, &'static str> {
    for b in get_pci_buses()? {
        if b.bus_number == bus {
            for d in &b.devices {
                if d.slot == slot && d.func == func {
                    return Ok(Some(d));
                }
            }
        }
    }

    Ok(None)
}


/// Returns an iterator that iterates over all `PciDevice`s, in no particular guaranteed order. 
/// If the PCI bus hasn't been initialized, this initializes the PCI bus & scans it to enumerates devices.
pub fn pci_device_iter() -> Result<impl Iterator<Item = &'static PciDevice>, &'static str> {
    Ok(get_pci_buses()?.iter().flat_map(|b| b.devices.iter()))
}

static INTX_DEVICES: Mutex<Vec<&'static PciDevice>> = Mutex::new(Vec::new());

// Architecture-independent PCI interrupt handler
// Currently aarch64-only, because legacy interrupts aren't supported on x86 yet.
#[cfg(target_arch = "aarch64")]
interrupt_handler!(pci_int_handler, None, _stack_frame, {
    let devices = INTX_DEVICES.lock();

    for device in &*devices {
        if device.pci_get_interrupt_status(true) {
            device.pci_enable_interrupts(false);
            log::info!("Device {} triggered an interrupt", device.location);

            let reader = device.interrupt_waker.lock();
            match &*reader {
                Some(waker) => waker.wake_by_ref(),
<<<<<<< HEAD
                None => panic!("Device doesn't have an interrupt waker!"),
=======
                None => log::error!("Device doesn't have an interrupt waker!"),
>>>>>>> e06c84a3
            }
        }
    }

    EoiBehaviour::HandlerDidNotSendEoi
});

/// Initializes the PCI interrupt handler
pub fn init() -> Result<(), &'static str> {
    #[cfg(target_arch = "aarch64")]
    init_pci_interrupts([pci_int_handler; 4])?;

    Ok(())
}

/// A PCI bus, which contains a list of PCI devices on that bus.
#[derive(Debug)]
pub struct PciBus {
    /// The number identifier of this PCI bus.
    pub bus_number: u8,
    /// The list of devices attached to this PCI bus.
    pub devices: Vec<PciDevice>,
}


/// Scans all PCI Buses (brute force iteration) to enumerate PCI Devices on each bus.
/// Initializes structures containing this information. 
fn scan_pci() -> Result<Vec<PciBus>, &'static str> {
    #[cfg(target_arch = "aarch64")]
    PCI_CONFIG_SPACE.lock().try_call_once(|| {
        let config = BOARD_CONFIG.pci_ecam;
        let mapped = memory::map_frame_range(config.base_address, config.size_bytes, MMIO_FLAGS)?;
        let config_space_u32_len = BOARD_CONFIG.pci_ecam.size_bytes / size_of::<u32>();
        match mapped.into_borrowed_slice_mut(0, config_space_u32_len) {
            Ok(bsm) => Ok(bsm),
            Err((_, msg)) => Err(msg),
        }
    })?;

    let mut buses: Vec<PciBus> = Vec::new();

    for bus in 0..MAX_PCI_BUSES {
        let bus = bus as u8;
        let mut device_list: Vec<PciDevice> = Vec::new();

        for slot in 0..MAX_SLOTS_PER_BUS {
            let loc_zero = PciLocation { bus, slot, func: 0 };
            // skip the whole slot if the vendor ID is 0xFFFF
            if 0xFFFF == loc_zero.pci_read_16(PCI_VENDOR_ID) {
                continue;
            }

            // If the header's MSB is set, then there are multiple functions for this device,
            // and we should check all 8 of them to be sure.
            // Otherwise, we only need to check the first function, because it's a single-function device.
            let header_type = loc_zero.pci_read_8(PCI_HEADER_TYPE);
            let functions_to_check = if header_type & 0x80 == 0x80 {
                0..MAX_FUNCTIONS_PER_SLOT
            } else {
                0..1
            };

            for f in functions_to_check {
                let location = PciLocation { bus, slot, func: f };
                let vendor_id = location.pci_read_16(PCI_VENDOR_ID);
                if vendor_id == 0xFFFF {
                    continue;
                }

                let device = PciDevice {
                    vendor_id,
                    device_id:        location.pci_read_16(PCI_DEVICE_ID), 
                    command:          location.pci_read_16(PCI_COMMAND),
                    status:           location.pci_read_16(PCI_STATUS),
                    revision_id:      location.pci_read_8( PCI_REVISION_ID),
                    prog_if:          location.pci_read_8( PCI_PROG_IF),
                    subclass:         location.pci_read_8( PCI_SUBCLASS),
                    class:            location.pci_read_8( PCI_CLASS),
                    cache_line_size:  location.pci_read_8( PCI_CACHE_LINE_SIZE),
                    latency_timer:    location.pci_read_8( PCI_LATENCY_TIMER),
                    header_type:      location.pci_read_8( PCI_HEADER_TYPE),
                    bist:             location.pci_read_8( PCI_BIST),
                    bars:             [
                                          location.pci_read_32(PCI_BAR0),
                                          location.pci_read_32(PCI_BAR1), 
                                          location.pci_read_32(PCI_BAR2), 
                                          location.pci_read_32(PCI_BAR3), 
                                          location.pci_read_32(PCI_BAR4), 
                                          location.pci_read_32(PCI_BAR5), 
                                      ],
                    int_pin:          location.pci_read_8(PCI_INTERRUPT_PIN),
                    int_line:         location.pci_read_8(PCI_INTERRUPT_LINE),
                    location,
                    interrupt_waker: Mutex::new(None),
                };

                // disable legacy interrupts initially
                device.pci_enable_interrupts(false);

                device_list.push(device);
            }
        }

        if !device_list.is_empty() {
            buses.push( PciBus {
                bus_number: bus, 
                devices: device_list,
            });
        }
    }

    Ok(buses)   
}

impl RegisterSpan {
    const fn get_mask_and_bitshift(self) -> (u32, u8) {
        match self {
            FullDword => (0xffff_ffff,  0),
            Word0     => (0x0000_ffff,  0),
            Word1     => (0xffff_0000, 16),
            Byte0     => (0x0000_00ff,  0),
            Byte1     => (0x0000_ff00,  8),
            Byte2     => (0x00ff_0000, 16),
            Byte3     => (0xff00_0000, 24),
        }
    }

    const fn width_in_bytes(self) -> usize {
        match self {
            FullDword => size_of::<u32>(),
            Word0     => size_of::<u16>(),
            Word1     => size_of::<u16>(),
            Byte0     => size_of::<u8>(),
            Byte1     => size_of::<u8>(),
            Byte2     => size_of::<u8>(),
            Byte3     => size_of::<u8>(),
        }
    }
}

/// The bus, slot, and function number of a given PCI device.
/// This offers methods for reading and writing the PCI config space. 
#[derive(Copy, Clone, PartialEq, Eq, Hash)]
pub struct PciLocation {
    bus:  u8,
    slot: u8,
    func: u8,
}

impl PciLocation {
    pub fn bus(&self) -> u8 { self.bus }
    pub fn slot(&self) -> u8 { self.slot }
    pub fn function(&self) -> u8 { self.func }

    /// Read the value of the given `register` in the PCI Configuration Space.
    fn pci_read_raw(&self, register: PciRegister) -> u32 {
        let PciRegister { index, span } = register;
        let (mask, shift) = span.get_mask_and_bitshift();
        const U32_BYTES: u32 = size_of::<u32>() as u32;

        let dword_address = BASE_OFFSET
            | ((self.bus    as u32) << 16)
            | ((self.slot   as u32) << 11)
            | ((self.func   as u32) <<  8)
            | ((index as u32) * U32_BYTES);

        let dword_value;

        #[cfg(target_arch = "x86_64")] {
            unsafe { 
                PCI_CONFIG_ADDRESS_PORT.lock().write(dword_address);
            }
            dword_value = PCI_CONFIG_DATA_PORT.lock().read();
        }

        #[cfg(target_arch = "aarch64")] {
            let config_space = PCI_CONFIG_SPACE.lock();
            let config_space = config_space.get()
                .expect("PCI Config Space wasn't mapped yet");
            let dword_index = (dword_address as usize) / size_of::<u32>();
            dword_value = config_space[dword_index].read();
        }

        (dword_value & mask) >> shift
    }

    /// Read a 4-bytes register from the PCI Configuration Space.
    ///
    /// Panics if the register isn't a [`FullDword`]
    fn pci_read_32(&self, register: PciRegister) -> u32 {
        let reg_width = register.span.width_in_bytes();
        let output_width = size_of::<u32>();
        assert_eq!(reg_width, output_width, "pci_read_32: register isn't 32-bit wide");

        self.pci_read_raw(register)
    }

    /// Read a 2-bytes register from the PCI Configuration Space.
    ///
    /// Panics if the register isn't a [`Word0`] / [`Word1`]
    fn pci_read_16(&self, register: PciRegister) -> u16 {
        let reg_width = register.span.width_in_bytes();
        let output_width = size_of::<u16>();
        assert_eq!(reg_width, output_width, "pci_read_16: register isn't 16-bit wide");

        self.pci_read_raw(register) as _
    }

    /// Read a one-byte register from the PCI Configuration Space.
    ///
    /// Panics if the register isn't a [`Byte0`] / [`Byte1`] / [`Byte2`] / [`Byte3`]
    fn pci_read_8(&self, register: PciRegister) -> u8 {
        let reg_width = register.span.width_in_bytes();
        let output_width = size_of::<u8>();
        assert_eq!(reg_width, output_width, "pci_read_16: register isn't 8-bit wide");

        self.pci_read_raw(register) as _
    }

    /// Writes (part of) the given `value` to the given `register` in the PCI Configuration Space.
    ///
    /// If the width of the given `register` is less than 4 bytes, this function will first
    /// read the initial value from the `register` to ensure we don't ovewrite other
    /// unrelated parts of the `u32` value.
    fn pci_write_raw(&self, register: PciRegister, value: u32) {
        let PciRegister { index, span } = register;
        const U32_BYTES: u32 = size_of::<u32>() as u32;
        let dword_address = BASE_OFFSET
            | ((self.bus  as u32) << 16)
            | ((self.slot as u32) << 11)
            | ((self.func as u32) <<  8)
            | ((index as u32) * U32_BYTES);

        /// A macro that handles the required bitmasking/shifting to calculate the
        /// final value that should actually be written to this `register`.
        macro_rules! calc_value {
            ($read_initial_value:expr) => {
                if matches!(span, FullDword) {
                    value
                } else {
                    let mut dword = $read_initial_value;
                    let (mask, shift) = span.get_mask_and_bitshift();
                    dword &= !mask;
                    dword |= value << shift;
                    dword
                }
            }
        }

        #[cfg(target_arch = "x86_64")] {
            unsafe {
                PCI_CONFIG_ADDRESS_PORT.lock().write(dword_address);
            }
            let dword = calc_value!(PCI_CONFIG_DATA_PORT.lock().read());
            unsafe {
                PCI_CONFIG_DATA_PORT.lock().write(dword);
            }
        }

        #[cfg(target_arch = "aarch64")] {
            let mut config_space = PCI_CONFIG_SPACE.lock();
            let config_space = config_space.get_mut()
                .expect("PCI Config Space wasn't mapped yet");
            let dword_index = (dword_address as usize) / size_of::<u32>();

            let dword = calc_value!(config_space[dword_index].read());
            config_space[dword_index].write(dword);
        }
    }

    /// Write a 4-bytes register from the PCI Configuration Space.
    ///
    /// Panics if the register isn't a [`FullDword`]
    fn pci_write_32(&self, register: PciRegister, value: u32) {
        let reg_width = register.span.width_in_bytes();
        let output_width = size_of::<u32>();
        assert_eq!(reg_width, output_width, "pci_write_32: register isn't 32-bit wide");

        self.pci_write_raw(register, value)
    }

    /// Write a 2-bytes register from the PCI Configuration Space.
    ///
    /// Panics if the register isn't a [`Word0`] / [`Word1`]
    fn pci_write_16(&self, register: PciRegister, value: u16) {
        let reg_width = register.span.width_in_bytes();
        let output_width = size_of::<u16>();
        assert_eq!(reg_width, output_width, "pci_write_16: register isn't 16-bit wide");

        self.pci_write_raw(register, value as _)
    }

    /// Write a one-byte register from the PCI Configuration Space.
    ///
    /// Panics if the register isn't a [`Byte0`] / [`Byte1`] / [`Byte2`] / [`Byte3`]
    fn pci_write_8(&self, register: PciRegister, value: u8) {
        let reg_width = register.span.width_in_bytes();
        let output_width = size_of::<u8>();
        assert_eq!(reg_width, output_width, "pci_write_16: register isn't 8-bit wide");

        self.pci_write_raw(register, value as _)
    }

    /// Sets the PCI device's bit 3 in the command portion, which is apparently needed to activate DMA (??)
    pub fn pci_set_command_bus_master_bit(&self) {
        let value = self.pci_read_16(PCI_COMMAND);
        trace!("pci_set_command_bus_master_bit: PciDevice: {}, read value: {:#x}", self, value);

        self.pci_write_16(PCI_COMMAND, value | (1 << 2));

        trace!("pci_set_command_bus_master_bit: PciDevice: {}, read value AFTER WRITE CMD: {:#x}", 
            self,
            self.pci_read_16(PCI_COMMAND),
        );
    }

    /// Sets the PCI device's command bit 10 to disable legacy interrupts
    pub fn pci_set_interrupt_disable_bit(&self, bit: bool) {
        let command = self.pci_read_16(PCI_COMMAND);
        // trace!("pci_set_interrupt_disable_bit: PciDevice: {}, read value: {:#x}", self, command);

        let new_value = match bit {
            true => command | PCI_COMMAND_INT_DISABLED,
            false => command & !PCI_COMMAND_INT_DISABLED,
        };
        self.pci_write_16(PCI_COMMAND, new_value);

        /*trace!("pci_set_interrupt_disable_bit: PciDevice: {} read value AFTER WRITE CMD: {:#x}", 
            self,
            self.pci_read_16(PCI_COMMAND),
        );*/
    }

    /// Explores the PCI config space and returns address of requested capability, if present.
    /// PCI capabilities are stored as a linked list in the PCI config space,
    /// with each capability storing the pointer to the next capability right after its ID.
    /// The function returns a None value if capabilities are not valid for this device
    /// or if the requested capability is not present.
    fn find_pci_capability(&self, pci_capability: PciCapability) -> Option<u8> {
        let pci_capability = pci_capability as u8;
        let status = self.pci_read_16(PCI_STATUS);

        // capabilities are only valid if bit 4 of status register is set
        const CAPABILITIES_VALID: u16 = 1 << 4;
        if status & CAPABILITIES_VALID != 0 {

            // retrieve the capabilities pointer from the pci config space
            let capabilities = self.pci_read_8(PCI_CAPABILITIES);
            // debug!("capabilities pointer: {:#X}", capabilities);

            // mask the bottom 2 bits of the capabilities pointer to find the address of the first capability
            let mut cap_addr = capabilities & 0xFC;

            // the last capability will have its next pointer equal to zero
            let final_capability = 0;

            // iterate through the linked list of capabilities until the requested
            // capability is found or the list reaches its end
            while cap_addr != final_capability {
                // the capability header is a 16 bit value which contains
                // the current capability ID and the pointer to the next capability

                // the id is the lower byte of the header
                let cap_id_reg = PciRegister::from_offset(cap_addr, 1);
                let cap_id = self.pci_read_8(cap_id_reg);

                if cap_id == pci_capability {
                    debug!("Found capability: {:#X} at {:#X}", pci_capability, cap_addr);
                    return Some(cap_addr);
                }

                // find address of next capability which is the higher byte of the header
                let next_cap_ptr_reg = PciRegister::from_offset(cap_addr + 1, 1);
                cap_addr = self.pci_read_8(next_cap_ptr_reg);
            }
        }
        None
    }
}

impl fmt::Display for PciLocation {
    fn fmt(&self, f: &mut fmt::Formatter) -> Result<(), fmt::Error> {
        write!(f, "b{}.s{}.f{}", self.bus, self.slot, self.func)
    }
}

impl fmt::Debug for PciLocation {
    fn fmt(&self, f: &mut fmt::Formatter) -> Result<(), fmt::Error> {
        write!(f, "{self}")
    }
}


/// Contains information common to every type of PCI Device,
/// and offers functions for reading/writing to the PCI configuration space.
///
/// For more, see [this partial table](http://wiki.osdev.org/PCI#Class_Codes)
/// of `class`, `subclass`, and `prog_if` codes, 
#[derive(Debug)]
pub struct PciDevice {
    /// the bus, slot, and function number that locates this PCI device in the bus tree.
    pub location: PciLocation,

    /// The handling task for legacy PCI interrupts
    pub interrupt_waker: Mutex<Option<Waker>>,

    /// The class code, used to determine device type.
    pub class: u8,
    /// The subclass code, used to determine device type.
    pub subclass: u8,
    /// The programming interface of this PCI device, also used to determine device type.
    pub prog_if: u8,
    /// The six Base Address Registers (BARs)
    pub bars: [u32; 6],
    pub vendor_id: u16,
    pub device_id: u16, 
    pub command: u16,
    pub status: u16,
    pub revision_id: u8,
    pub cache_line_size: u8,
    pub latency_timer: u8,
    pub header_type: u8,
    pub bist: u8,
    pub int_pin: u8,
    pub int_line: u8,
}

impl PciDevice {
    /// Returns the base address of the memory region specified by the given `BAR` 
    /// (Base Address Register) for this PCI device. 
    ///
    /// # Argument
    /// * `bar_index` must be between `0` and `5` inclusively, as each PCI device 
    ///   can only have 6 BARs at the most.  
    ///
    /// Note that if the given `BAR` actually indicates it is part of a 64-bit address,
    /// it will be used together with the BAR right above it (`bar + 1`), e.g., `BAR1:BAR0`.
    /// If it is a 32-bit address, then only the given `BAR` will be accessed.
    ///
    /// TODO: currently we assume the BAR represents a memory space (memory mapped I/O) 
    ///       rather than I/O space like Port I/O. Obviously, this is not always the case.
    ///       Instead, we should return an enum specifying which kind of memory space the calculated base address is.
    pub fn determine_mem_base(&self, bar_index: usize) -> Result<PhysicalAddress, &'static str> {
        let mut bar = if let Some(bar_value) = self.bars.get(bar_index) {
            *bar_value
        } else {
            return Err("BAR index must be between 0 and 5 inclusive");
        };

        // Check bits [2:1] of the bar to determine address length (64-bit or 32-bit)
        let mem_base = if bar.get_bits(1..3) == BAR_ADDRESS_IS_64_BIT { 
            // Here: this BAR is the lower 32-bit part of a 64-bit address, 
            // so we need to access the next highest BAR to get the address's upper 32 bits.
            let next_bar = *self.bars.get(bar_index + 1).ok_or("next highest BAR index is out of range")?;
            // Clear the bottom 4 bits because it's a 16-byte aligned address
            PhysicalAddress::new(*bar.set_bits(0..4, 0) as usize | ((next_bar as usize) << 32))
                .ok_or("determine_mem_base(): [64-bit] BAR physical address was invalid")?
        } else {
            // Here: this BAR is the lower 32-bit part of a 64-bit address, 
            // so we need to access the next highest BAR to get the address's upper 32 bits.
            // Also, clear the bottom 4 bits because it's a 16-byte aligned address.
            PhysicalAddress::new(*bar.set_bits(0..4, 0) as usize)
                .ok_or("determine_mem_base(): [32-bit] BAR physical address was invalid")?
        };  
        Ok(mem_base)
    }

    /// Returns the size in bytes of the memory region specified by the given `BAR` 
    /// (Base Address Register) for this PCI device.
    ///
    /// # Argument
    /// * `bar_index` must be between `0` and `5` inclusively, as each PCI device 
    /// can only have 6 BARs at the most. 
    ///
    pub fn determine_mem_size(&self, bar_index: usize) -> u32 {
        assert!(bar_index < 6);
        // Here's what we do: 
        // (1) Write all `1`s to the specified BAR
        // (2) Read that BAR value again
        // (3) Mask the info bits (bits [3:0]) of the BAR value read in Step 2
        // (4) Bitwise "not" (negate) that value, then add 1.
        //     The resulting value is the size of that BAR's memory region.
        // (5) Restore the original value to that BAR
        let bar_reg_def = PciRegister {
            index: PCI_BAR0.index + (bar_index as u8),
            span: FullDword,
        };
        let original_value = self.bars[bar_index];

        self.pci_write_32(bar_reg_def, 0xFFFF_FFFF);       // Step 1
        let mut mem_size = self.pci_read_32(bar_reg_def);  // Step 2
        mem_size.set_bits(0..4, 0);                        // Step 3
        mem_size = !(mem_size);                            // Step 4
        mem_size += 1;                                     // Step 4
        self.pci_write_32(bar_reg_def, original_value);    // Step 5
        mem_size
    }

    /// Enable MSI interrupts for a PCI device.
    /// We assume the device only supports one MSI vector 
    /// and set the interrupt number and core id for that vector.
    /// If the MSI capability is not supported then an error message is returned.
    /// 
    /// # Arguments
    /// * `core_id`: core that interrupt will be routed to
    /// * `int_num`: interrupt number to assign to the MSI vector
    ///
    /// # Panics
    ///
    /// This function panics if the MSI capability isn't aligned to 4 bytes
    pub fn pci_enable_msi(&self, core_id: u8, int_num: u8) -> Result<(), &'static str> {

        // find out if the device is msi capable
        let cap_addr = self.find_pci_capability(PciCapability::Msi).ok_or("Device not MSI capable")?;
        assert_eq!(cap_addr & 0b11, 0, "pci_enable_msi: Invalid MSI capability address alignment");
        let msi_reg_index = cap_addr >> 2;

        // offset in the capability space where the message address register is located 
        const MESSAGE_ADDRESS_REGISTER_OFFSET: u8 = 1 /* one dword */;

        // the memory region is a constant defined for Intel cpus where MSI messages are written
        // it should be written to bit 20 of the message address register
        const MEMORY_REGION: u32 = 0x0FEE << 20;

        // the core id tells which cpu the interrupt will be routed to 
        // it should be written to bit 12 of the message address register
        let core = (core_id as u32) << 12;

        // set the core the MSI will be sent to in the Message Address Register (Intel Arch SDM, vol3, 10.11)
        let msg_addr_reg = PciRegister {
            index: msi_reg_index + MESSAGE_ADDRESS_REGISTER_OFFSET,
            span: FullDword,
        };
        self.pci_write_32(msg_addr_reg, MEMORY_REGION | core);

        // offset in the capability space where the message data register is located 
        const MESSAGE_DATA_REGISTER_OFFSET: u8 = 3 /* dwords */;

        // Set the interrupt number for the MSI in the Message Data Register
        let msg_data_reg = PciRegister {
            index: msi_reg_index + MESSAGE_DATA_REGISTER_OFFSET,
            span: FullDword,
        };
        self.pci_write_32(msg_data_reg, int_num as u32);

        // to enable the MSI capability, we need to set bit 0 of the message control register
        const MSI_ENABLE: u16 = 1;

        // enable MSI in the Message Control Register
        // the message control register corresponds to bits [16:31] of the first dword
        let msg_ctrl_reg = PciRegister { index: msi_reg_index, span: Word1 };
        let mut ctrl = self.pci_read_16(msg_ctrl_reg);
        ctrl |= MSI_ENABLE;
        self.pci_write_16(msg_ctrl_reg, ctrl);

        Ok(())  
    }

    /// Enable MSI-X interrupts for a PCI device.
    /// Only the enable bit is set and the remaining initialization steps of
    /// setting the interrupt number and core id should be completed in the device driver.
    pub fn pci_enable_msix(&self) -> Result<(), &'static str> {
        // find out if the device is msi-x capable
        let cap_addr = self.find_pci_capability(PciCapability::Msix).ok_or("Device not MSI-X capable")?;
        assert_eq!(cap_addr & 0b11, 0, "pci_enable_msix: Invalid MSI-X capability address alignment");
        let msix_reg_index = cap_addr >> 2;

        // write to bit 15 of Message Control Register to enable MSI-X
        const MSIX_ENABLE: u16 = 1 << 15;

        // the message control register corresponds to bits [16:31] of the first dword
        let msg_ctrl_reg = PciRegister { index: msix_reg_index, span: Word1 };
        let mut ctrl = self.pci_read_16(msg_ctrl_reg);
        ctrl |= MSIX_ENABLE;
        self.pci_write_16(msg_ctrl_reg, ctrl);

        // let ctrl = pci_read_16(msg_ctrl_reg, msix_reg_index);
        // debug!("MSIX HEADER AFTER ENABLE: {:#X}", ctrl);

        Ok(())  
    }

    /// Returns the memory mapped msix vector table
    ///
    /// - returns `Err("Device not MSI-X capable")` if the device doesn't have the MSI-X capability
    /// - returns `Err("Invalid BAR content")` if the Base Address Register contains an invalid address
    pub fn pci_mem_map_msix(&self, max_vectors: usize) -> Result<MsixVectorTable, &'static str> {
        // retreive the address in the pci config space for the msi-x capability
        let cap_addr = self.find_pci_capability(PciCapability::Msix).ok_or("Device not MSI-X capable")?;
        assert_eq!(cap_addr & 0b11, 0, "pci_enable_msix: Invalid MSI-X capability address alignment");
        let msix_reg_index = cap_addr >> 2;

        // get physical address of vector table
        const VECTOR_TABLE_OFFSET: u8 = 1;
        let vector_table_reg = PciRegister {
            index: msix_reg_index + VECTOR_TABLE_OFFSET,
            span: FullDword,
        };
        let table_offset = self.pci_read_32(vector_table_reg);
        let bar = table_offset & 0x7;
        let offset = table_offset >> 3;
        let addr = self.bars[bar as usize] + offset;

        // find the memory base address and size of the area for the vector table
        let mem_base = PhysicalAddress::new(addr as usize).ok_or("Invalid BAR content")?;
        let mem_size_in_bytes = size_of::<MsixVectorEntry>() * max_vectors;

        // debug!("msi-x vector table bar: {}, base_address: {:#X} and size: {} bytes", bar, mem_base, mem_size_in_bytes);

        let msix_mapped_pages = map_frame_range(mem_base, mem_size_in_bytes, MMIO_FLAGS)?;
        let vector_table = BorrowedSliceMappedPages::from_mut(msix_mapped_pages, 0, max_vectors)
            .map_err(|(_mp, err)| err)?;

        Ok(MsixVectorTable::new(vector_table))
    }

    /// Maps device memory specified by a Base Address Register.
    ///
    /// # Arguments 
    /// * `bar_index`: index of the Base Address Register to use
    pub fn pci_map_bar_mem(&self, bar_index: usize) -> Result<MappedPages, &'static str> {
        let mem_base = self.determine_mem_base(bar_index)?;
        let mem_size = self.determine_mem_size(bar_index);
        map_frame_range(mem_base, mem_size as usize, MMIO_FLAGS)
    }

    /// Reads and returns this PCI device's interrupt line and interrupt pin registers.
    ///
    /// Returns an error if this PCI device's interrupt pin value is invalid (greater than 4).
    pub fn pci_get_interrupt_info(&self) -> Result<(Option<u8>, Option<InterruptPin>), &'static str> {
        let int_line = match self.pci_read_8(PCI_INTERRUPT_LINE) {
            0xff => None,
            other => Some(other),
        };

        let int_pin = match self.pci_read_8(PCI_INTERRUPT_PIN) {
            0 => None,
            1 => Some(InterruptPin::A),
            2 => Some(InterruptPin::B),
            3 => Some(InterruptPin::C),
            4 => Some(InterruptPin::D),
            _ => return Err("pci_get_interrupt_info: Invalid Register Value for Interrupt Pin"),
        };

        Ok((int_line, int_pin))
    }

    /// Enables/Disables legacy (INTx) interrupts for this device
    pub fn pci_enable_interrupts(&self, enable: bool) {
        self.pci_set_interrupt_disable_bit(!enable);
    }

    /// Reads and returns this PCI device's interrupt status flag.
    pub fn pci_get_interrupt_status(&self, check_enabled: bool) -> bool {
        const PCI_STATUS_INT: u16 = 1 << 3;

        let interrupt_enabled = || (self.pci_read_16(PCI_COMMAND) & PCI_COMMAND_INT_DISABLED) == 0;
        let pending_interrupt = || (self.pci_read_16(PCI_STATUS)  & PCI_STATUS_INT          ) != 0;

        ((!check_enabled) || interrupt_enabled()) && pending_interrupt()
    }

    /// Sets a task waker to be used when this device triggers an interrupt
    ///
    /// Returns the previous interrupt waker for this device, if there was one.
    pub fn set_interrupt_waker(&'static self, waker: Waker) -> Option<Waker> {
        let mut handle = self.interrupt_waker.lock();
        let prev_value = handle.replace(waker);

        if prev_value.is_none() {
            let mut intx_devices = INTX_DEVICES.lock();
            intx_devices.push(self)
        }

        prev_value
    }
}

impl Deref for PciDevice {
    type Target = PciLocation;
    fn deref(&self) -> &PciLocation {
        &self.location
    }
}
impl DerefMut for PciDevice {
    fn deref_mut(&mut self) -> &mut PciLocation {
        &mut self.location
    }
}



/// Lists the 2 possible PCI configuration space access mechanisms
/// that can be found from the LSB of the devices's BAR0
pub enum PciConfigSpaceAccessMechanism {
    MemoryMapped = 0,
    IoPort = 1,
}

/// A memory-mapped array of [`MsixVectorEntry`]
pub struct MsixVectorTable {
    entries: BorrowedSliceMappedPages<MsixVectorEntry, Mutable>,
}

impl MsixVectorTable {
    pub fn new(entries: BorrowedSliceMappedPages<MsixVectorEntry, Mutable>) -> Self {
        Self { entries }
    }
}
impl Deref for MsixVectorTable {
    type Target = [MsixVectorEntry];
    fn deref(&self) -> &Self::Target {
        &self.entries
    }
}
impl DerefMut for MsixVectorTable {
    fn deref_mut(&mut self) -> &mut Self::Target {
        &mut self.entries
    }
}

/// A single Message Signaled Interrupt entry.
///
/// This entry contains the interrupt's IRQ vector number
/// and the CPU to which the interrupt will be delivered.
#[derive(FromBytes)]
#[repr(C)]
pub struct MsixVectorEntry {
    /// The lower portion of the address for the memory write transaction.
    /// This part contains the CPU ID which the interrupt will be redirected to.
    msg_lower_addr:         Volatile<u32>,
    /// The upper portion of the address for the memory write transaction.
    msg_upper_addr:         Volatile<u32>,
    /// The data portion of the msi vector which contains the interrupt number.
    msg_data:               Volatile<u32>,
    /// The control portion which contains the interrupt mask bit.
    vector_control:         Volatile<u32>,
}

impl MsixVectorEntry {
    /// Sets interrupt destination & number for this entry and makes sure the
    /// interrupt is unmasked (PCI Controller side).
    pub fn init(&mut self, cpu_id: CpuId, int_num: InterruptNumber) {
        // unmask the interrupt
        self.vector_control.write(MSIX_UNMASK_INT);
        let lower_addr = self.msg_lower_addr.read();

        // set the CPU to which this interrupt will be delivered.
        let dest_id = (cpu_id.into_u8() as u32) << MSIX_DEST_ID_SHIFT;
        let address = lower_addr & !MSIX_ADDRESS_BITS;
        self.msg_lower_addr.write(address | MSIX_INTERRUPT_REGION | dest_id); 

        // write interrupt number
        #[allow(clippy::unnecessary_cast)]
        self.msg_data.write(int_num as u32);

        if false {
            let control = self.vector_control.read();
            debug!("Created MSI vector: control: {}, CPU: {}, int: {}", control, cpu_id, int_num);
        }
    }
}

/// A constant which indicates the region that is reserved for interrupt messages
const MSIX_INTERRUPT_REGION:    u32 = 0xFEE << 20;
/// The location in the lower address register where the destination CPU ID is written
const MSIX_DEST_ID_SHIFT:       u32 = 12;
/// The bits in the lower address register that need to be cleared and set
const MSIX_ADDRESS_BITS:        u32 = 0xFFFF_FFF0;
/// Clear the vector control field to unmask the interrupt
const MSIX_UNMASK_INT:          u32 = 0;<|MERGE_RESOLUTION|>--- conflicted
+++ resolved
@@ -232,11 +232,7 @@
             let reader = device.interrupt_waker.lock();
             match &*reader {
                 Some(waker) => waker.wake_by_ref(),
-<<<<<<< HEAD
-                None => panic!("Device doesn't have an interrupt waker!"),
-=======
                 None => log::error!("Device doesn't have an interrupt waker!"),
->>>>>>> e06c84a3
             }
         }
     }
