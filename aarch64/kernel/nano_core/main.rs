#![feature(naked_functions)]
#![feature(abi_efiapi)]
#![no_std]
#![no_main]

extern crate alloc;
extern crate logger;
extern crate frame_allocator;
extern crate page_allocator;
extern crate memory_structs;
<<<<<<< HEAD
extern crate memory;
=======
extern crate kernel_config;
>>>>>>> 5ac80775

use alloc::vec;
use core::arch::asm;
use alloc::vec::Vec;

use uefi::{prelude::entry, Status, Handle, table::{SystemTable, Boot, boot::MemoryType}};

use frame_allocator::{PhysicalMemoryRegion, MemoryRegionType};
use memory_structs::{PAGE_SIZE, PhysicalAddress, Frame, FrameRange};
use pte_flags::PteFlags;

use frame_allocator::{PhysicalMemoryRegion, MemoryRegionType};
use memory_structs::{VirtualAddress, PhysicalAddress, Frame, FrameRange};
use kernel_config::memory::PAGE_SIZE;

use log::{info, error};

mod uefi_conv;

#[inline(never)]
extern "C" fn inf_loop_0xbeef() -> ! {
    unsafe { asm!("mov x1, #0xbeef") };
    loop {}
}

fn main(
    handle: Handle,
    mut system_table: SystemTable<Boot>,
) -> Result<(), &'static str> {

    logger::init()?;
    info!("Hello, World!");

    uefi_services::init(&mut system_table)
        .map_err(|_| "nano_core::main - couldn't init uefi services")?;

    let boot_svc = system_table.boot_services();

    let safety = 16;

<<<<<<< HEAD
    let dummy = [ 0xdeadbeefu32 ];

    info!("dummy address: {:?}", dummy.as_ptr());

    let mmap_size = boot_svc.memory_map_size();
    let mut mmap = vec![0; mmap_size.map_size + safety * mmap_size.entry_size];

    let mut mapped_regions = 0;
    {
        let (_, layout) = boot_svc.memory_map(&mut mmap).unwrap();
        for descriptor in layout {
            if descriptor.ty != MemoryType::CONVENTIONAL {
                mapped_regions += 1;
            }
        }
    }
    let mut mapped_regions = Vec::with_capacity(mapped_regions + safety);

=======
    let mmap_size = boot_svc.memory_map_size();
    let mut mmap = vec![0; mmap_size.map_size + safety * mmap_size.entry_size];

>>>>>>> 5ac80775
    let (_runtime_svc, mem_iter) = system_table.exit_boot_services(handle, &mut mmap)
        .map_err(|_| "nano_core::main - couldn't exit uefi boot services")?;

    // Identifying free and reserved regions so we can initialize the frame allocator.
    let mut free_regions: [Option<PhysicalMemoryRegion>; 32] = Default::default();
    let mut free_index = 0;
    let mut reserved_regions: [Option<PhysicalMemoryRegion>; 32] = Default::default();
    let mut reserved_index = 0;

    for descriptor in mem_iter {
        let page_count = descriptor.page_count as usize;
        let size = page_count * PAGE_SIZE;
        if size > 0 {
            let region_type = uefi_conv::convert_mem(descriptor.ty);
            let (dst, index) = match region_type {
                MemoryRegionType::Free => (&mut free_regions, &mut free_index),
                MemoryRegionType::Reserved => (&mut reserved_regions, &mut reserved_index),
<<<<<<< HEAD
                MemoryRegionType::Unknown => (&mut reserved_regions, &mut reserved_index),
=======
                MemoryRegionType::Unknown => continue,
>>>>>>> 5ac80775
            };

            let start_addr = descriptor.phys_start as usize;
            let start_addr = PhysicalAddress::new_canonical(start_addr);
            let end_addr = start_addr + size;

            let first_frame = Frame::containing_address(start_addr);
            let last_frame = Frame::containing_address(end_addr - 1);

            let range = FrameRange::new(first_frame, last_frame);

<<<<<<< HEAD
            if let Some(flags) = uefi_conv::get_mem_flags(descriptor.ty) {
                // info!("{:?} ({}) -> {:?} -> {:?}", start_addr, page_count, flags, descriptor.ty);
                mapped_regions.push((start_addr, page_count, flags));
            }

            if region_type != MemoryRegionType::Unknown {
                let region = PhysicalMemoryRegion::new(range, region_type);
                dst[*index] = Some(region);
                *index += 1;
            }
        }
    }

    let uart_phys_addr = PhysicalAddress::new(0x0900_0000).unwrap();
    mapped_regions.push((uart_phys_addr, 1, PteFlags::DEVICE_MEMORY | PteFlags::NOT_EXECUTABLE | PteFlags::WRITABLE));

    info!("Calling memory::init();");
    let iter = mapped_regions.drain(..);
    info!("page table: {:?}", memory::init(&free_regions, &reserved_regions, iter));
=======
            let region = PhysicalMemoryRegion::new(range, region_type);
            dst[*index] = Some(region);
            *index += 1;
        }
    }

    frame_allocator::init(free_regions.iter().flatten(), reserved_regions.iter().flatten())?;
    info!("Initialized new frame allocator!");
    frame_allocator::dump_frame_allocator_state();

    // On x86_64 `page_allocator` is initialized with a value obtained
    // from the ELF layout. Here I'm choosing a value which is probably
    // valid (uneducated guess); once we have an ELF aarch64 kernel
    // we'll be able to use the original limit defined with KERNEL_OFFSET
    // and the ELF layout.
    page_allocator::init(VirtualAddress::new_canonical(0x100_000_000))?;
    info!("Initialized new page allocator!");
    page_allocator::dump_page_allocator_state();
>>>>>>> 5ac80775

    info!("Going to infinite loop now.");
    inf_loop_0xbeef();

}

#[entry]
fn uefi_main(
    handle: Handle,
    system_table: SystemTable<Boot>,
) -> Status {
    match main(handle, system_table) {
        Ok(()) => Status::SUCCESS,
        Err(msg) => {
            error!("{}", msg);
            Status::ABORTED
        },
    }
}<|MERGE_RESOLUTION|>--- conflicted
+++ resolved
@@ -8,11 +8,8 @@
 extern crate frame_allocator;
 extern crate page_allocator;
 extern crate memory_structs;
-<<<<<<< HEAD
 extern crate memory;
-=======
 extern crate kernel_config;
->>>>>>> 5ac80775
 
 use alloc::vec;
 use core::arch::asm;
@@ -21,12 +18,9 @@
 use uefi::{prelude::entry, Status, Handle, table::{SystemTable, Boot, boot::MemoryType}};
 
 use frame_allocator::{PhysicalMemoryRegion, MemoryRegionType};
-use memory_structs::{PAGE_SIZE, PhysicalAddress, Frame, FrameRange};
+use memory_structs::{PhysicalAddress, Frame, FrameRange};
+use kernel_config::memory::PAGE_SIZE;
 use pte_flags::PteFlags;
-
-use frame_allocator::{PhysicalMemoryRegion, MemoryRegionType};
-use memory_structs::{VirtualAddress, PhysicalAddress, Frame, FrameRange};
-use kernel_config::memory::PAGE_SIZE;
 
 use log::{info, error};
 
@@ -53,11 +47,6 @@
 
     let safety = 16;
 
-<<<<<<< HEAD
-    let dummy = [ 0xdeadbeefu32 ];
-
-    info!("dummy address: {:?}", dummy.as_ptr());
-
     let mmap_size = boot_svc.memory_map_size();
     let mut mmap = vec![0; mmap_size.map_size + safety * mmap_size.entry_size];
 
@@ -72,11 +61,6 @@
     }
     let mut mapped_regions = Vec::with_capacity(mapped_regions + safety);
 
-=======
-    let mmap_size = boot_svc.memory_map_size();
-    let mut mmap = vec![0; mmap_size.map_size + safety * mmap_size.entry_size];
-
->>>>>>> 5ac80775
     let (_runtime_svc, mem_iter) = system_table.exit_boot_services(handle, &mut mmap)
         .map_err(|_| "nano_core::main - couldn't exit uefi boot services")?;
 
@@ -94,11 +78,7 @@
             let (dst, index) = match region_type {
                 MemoryRegionType::Free => (&mut free_regions, &mut free_index),
                 MemoryRegionType::Reserved => (&mut reserved_regions, &mut reserved_index),
-<<<<<<< HEAD
                 MemoryRegionType::Unknown => (&mut reserved_regions, &mut reserved_index),
-=======
-                MemoryRegionType::Unknown => continue,
->>>>>>> 5ac80775
             };
 
             let start_addr = descriptor.phys_start as usize;
@@ -110,7 +90,6 @@
 
             let range = FrameRange::new(first_frame, last_frame);
 
-<<<<<<< HEAD
             if let Some(flags) = uefi_conv::get_mem_flags(descriptor.ty) {
                 // info!("{:?} ({}) -> {:?} -> {:?}", start_addr, page_count, flags, descriptor.ty);
                 mapped_regions.push((start_addr, page_count, flags));
@@ -130,26 +109,6 @@
     info!("Calling memory::init();");
     let iter = mapped_regions.drain(..);
     info!("page table: {:?}", memory::init(&free_regions, &reserved_regions, iter));
-=======
-            let region = PhysicalMemoryRegion::new(range, region_type);
-            dst[*index] = Some(region);
-            *index += 1;
-        }
-    }
-
-    frame_allocator::init(free_regions.iter().flatten(), reserved_regions.iter().flatten())?;
-    info!("Initialized new frame allocator!");
-    frame_allocator::dump_frame_allocator_state();
-
-    // On x86_64 `page_allocator` is initialized with a value obtained
-    // from the ELF layout. Here I'm choosing a value which is probably
-    // valid (uneducated guess); once we have an ELF aarch64 kernel
-    // we'll be able to use the original limit defined with KERNEL_OFFSET
-    // and the ELF layout.
-    page_allocator::init(VirtualAddress::new_canonical(0x100_000_000))?;
-    info!("Initialized new page allocator!");
-    page_allocator::dump_page_allocator_state();
->>>>>>> 5ac80775
 
     info!("Going to infinite loop now.");
     inf_loop_0xbeef();
