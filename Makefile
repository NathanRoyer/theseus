### This makefile is the top-level build script that builds all the crates in subdirectories 
### and combines them into the final OS .iso image.
### It also provides convenient targets for running and debugging Theseus and using GDB on your host computer.
.DEFAULT_GOAL := all
SHELL := /bin/bash

.PHONY: all check_rustc check_xargo clean run debug iso userspace cargo gdb doc docs view-doc view-docs


ARCH ?= x86_64
TARGET ?= $(ARCH)-theseus
nano_core := kernel/build/nano_core-$(ARCH).bin
iso := build/theseus-$(ARCH).iso
grub_cfg := cfg/grub.cfg

ifeq ($(bypass),yes)
	BYPASS_RUSTC_CHECK := yes
endif


all: iso


###################################################################################################
### For ensuring that the host computer has the proper version of the Rust compiler
###################################################################################################

RUSTC_CURRENT_SUPPORTED_VERSION := rustc 1.27.0-nightly (ac3c2288f 2018-04-18)
RUSTC_CURRENT_INSTALL_VERSION := nightly-2018-04-19
RUSTC_OUTPUT=$(shell rustc --version)

check_rustc: 	
ifneq (${BYPASS_RUSTC_CHECK}, yes)
ifneq (${RUSTC_CURRENT_SUPPORTED_VERSION}, ${RUSTC_OUTPUT})
	@echo -e "\nError: your rustc version does not match our supported compiler version."
	@echo -e "To install the proper version of rustc, run the following commands:\n"
	@echo -e "   rustup toolchain install $(RUSTC_CURRENT_INSTALL_VERSION)"
	@echo -e "   rustup default $(RUSTC_CURRENT_INSTALL_VERSION)"
	@echo -e "   rustup component add rust-src"
	@echo -e "   make clean\n"
	@echo -e "Then you can retry building!\n"
	@exit 1
else
	@echo -e '\nFound proper rust compiler version, proceeding with build...\n'
endif ## RUSTC_CURRENT_SUPPORTED_VERSION != RUSTC_OUTPUT
endif ## BYPASS_RUSTC_CHECK



###################################################################################################
### For ensuring that the host computer has the proper version of xargo
###################################################################################################

XARGO_CURRENT_SUPPORTED_VERSION := 0.3.10
XARGO_OUTPUT=$(shell xargo --version 2>&1 | head -n 1)

check_xargo: 	
ifneq (${BYPASS_XARGO_CHECK}, yes)
ifneq (xargo ${XARGO_CURRENT_SUPPORTED_VERSION}, ${XARGO_OUTPUT})
	@echo -e "\nError: your xargo version does not match our supported xargo version."
	@echo -e "To install the proper version of xargo, run the following commands:\n"
	@echo -e "   cargo uninstall xargo"
	@echo -e "   cargo install --vers $(XARGO_CURRENT_SUPPORTED_VERSION) xargo"
	@echo -e "   make clean\n"
	@echo -e "Then you can retry building!\n"
	@exit 1
else
	@echo -e '\nFound proper xargo version, proceeding with build...\n'
endif ## RUSTC_CURRENT_SUPPORTED_VERSION != RUSTC_OUTPUT
endif ## BYPASS_XARGO_CHECK



###################################################################################################
### This section has QEMU arguments and configuration
###################################################################################################
QEMU_MEMORY ?= 512M
QEMU_FLAGS := -cdrom $(iso) -no-reboot -no-shutdown -s -m $(QEMU_MEMORY) -serial stdio 
## the most recent CPU model supported by QEMU 2.5.0
QEMU_FLAGS += -cpu Broadwell
## multicore 
QEMU_FLAGS += -smp 4

## basic networking with a standard e1000 ethernet card
#QEMU_FLAGS += -net nic,vlan=0,model=e1000,macaddr=00:0b:82:01:fc:42 -net dump,file=netdump.pcap
QEMU_FLAGS += -net nic,vlan=1,model=e1000,macaddr=00:0b:82:01:fc:42 -net user,vlan=1 -net dump,file=netdump.pcap
#QEMU_FLAGS += -net nic,vlan=1,model=e1000 -net user,vlan=1 -net dump,file=netdump.pcap

## drive and devices commands from http://forum.osdev.org/viewtopic.php?f=1&t=26483 to use sata emulation
QEMU_FLAGS += -drive format=raw,file=random_data2.img,if=none,id=mydisk -device ide-hd,drive=mydisk,bus=ide.0,serial=4696886396 

ifeq ($(int),yes)
	QEMU_FLAGS += -d int
endif
ifeq ($(kvm),yes)
#### We're disabling KVM for the time being because it breaks some features, like RDMSR used for TSC
	#QEMU_FLAGS += -enable-kvm
endif



###################################################################################################
### This section has targets for running and debugging 
###################################################################################################

### Old Run: runs the most recent build without rebuilding
orun:
	@qemu-system-x86_64 $(QEMU_FLAGS)


### Old Debug: runs the most recent build with debugging without rebuilding
odebug:
	@qemu-system-x86_64 $(QEMU_FLAGS) -S



### Currently, loadable module mode requires release build mode
# loadable : export RUST_FEATURES = --package nano_core --features loadable
loadable : export RUST_FEATURES = --manifest-path "nano_core/Cargo.toml" --features loadable
loadable : export BUILD_MODE = release
loadable: run


### builds and runs Theseus in QEMU
run: $(iso) 
	@qemu-img resize random_data2.img 100K
	qemu-system-x86_64 $(QEMU_FLAGS)


### builds and runs Theseus in QEMU, but pauses execution until a GDB instance is connected.
debug: $(iso)
	@qemu-system-x86_64 $(QEMU_FLAGS) -S
#-monitor stdio


### Runs a gdb instance on the host machine. 
### Run this after invoking "make debug" in a different terminal.
gdb:
	@rust-os-gdb/bin/rust-gdb "$(nano_core)" -ex "target remote :1234"



### builds and runs Theseus in Bochs
# bochs : export RUST_FEATURES = --package apic --features apic_timer_fixed
bochs : export RUST_FEATURES = --manifest-path "apic/Cargo.toml" --features "apic_timer_fixed"
bochs: $(iso) 
	#@qemu-img resize random_data2.img 100K
	bochs -f bochsrc.txt -q



check_usb:
ifneq (,$(findstring sd, $(usb)))
ifeq ("$(wildcard /dev/$(usb))", "")
	@echo -e "\nError: you specified usb drive /dev/$(usb), which does not exist.\n"
	@exit 1
endif
else
	@echo -e "\nError: you need to specify a usb drive, e.g., \"sdc\"."
	@echo -e "For example, run the following command:"
	@echo -e "   make boot usb=sdc\n"
	@echo -e "The following usb drives are currently attached to this system:"
	@lsblk -O | grep -i usb | awk '{print $$2}' | grep --color=never '[^0-9]$$'  # must escape $ in makefile with $$
	@echo ""
	@exit 1
endif


### Creates a bootable USB drive that can be inserted into a real PC based on the compiled .iso. 
# boot : export RUST_FEATURES = --package nano_core --features mirror_serial
boot : export RUST_FEATURES = --manifest-path "nano_core/Cargo.toml" --features "mirror_serial"
boot: check_usb $(iso)
	@umount /dev/$(usb)* 2> /dev/null  |  true  # force it to return true
	@sudo dd bs=4M if=build/theseus-x86_64.iso of=/dev/$(usb)
	@sync
	

###################################################################################################
### This section contains targets to actually build Theseus components and create an iso file.
###################################################################################################

iso: $(iso)
grub-isofiles := build/grub-isofiles

### This target builds an .iso OS image from the userspace and kernel.
$(iso): kernel userspace $(grub_cfg)
	@rm -rf $(grub-isofiles)
### copy userspace module build files
	@mkdir -p $(grub-isofiles)/modules
	@cp userspace/build/* $(grub-isofiles)/modules/
### copy kernel module build files and add the __k_ prefix
	@for f in `find ./kernel/build -type f` ; do \
		cp -vf $${f}  $(grub-isofiles)/modules/`basename $${f} | sed -n -e 's/\(.*\)/__k_\1/p'` 2> /dev/null ; \
	done
<<<<<<< HEAD
	@cp -vf $(HOME)/.xargo/lib/rustlib/$(target)/lib/core-*.o $(grub-isofiles)/modules/__k_core.o
=======
	@cp -vf $(HOME)/.xargo/lib/rustlib/$(TARGET)/lib/core-*.o $(grub-isofiles)/modules/__k_libcore.o
>>>>>>> fcaac156
### copy kernel boot image files
	@mkdir -p $(grub-isofiles)/boot/grub
	@cp $(nano_core) $(grub-isofiles)/boot/kernel.bin
	@cp $(grub_cfg) $(grub-isofiles)/boot/grub
	@grub-mkrescue -o $(iso) $(grub-isofiles)  2> /dev/null
	


### this builds all userspace programs
userspace: 
	@echo -e "\n======== BUILDING USERSPACE ========"
	@$(MAKE) -C userspace all


### this builds all kernel components
kernel: check_rustc check_xargo
	@echo -e "\n======== BUILDING KERNEL ========"
	@$(MAKE) -C kernel all


DOC_ROOT := build/doc/Theseus/index.html

doc:
	@rm -rf build/doc
	@mkdir -p build
	@$(MAKE) -C kernel doc
	@cp -rf kernel/target/doc ./build/
	@echo -e "\n\nDocumentation is now available in the build/doc directory."
	@echo -e "You run 'make view-doc' to view it, or just open $(DOC_ROOT)"

docs: doc


## Opens the documentation root in the system's default browser. 
## the "powershell" command is used on Windows Subsystem for Linux
view-doc: doc
<<<<<<< HEAD
	@xdg-open build/doc/index.html > /dev/null 2>&1 || powershell.exe -c $(DOC_ROOT) &
=======
	@xdg-open $(DOC_ROOT) > /dev/null 2>&1 || powershell.exe -c $(DOC_ROOT) &
>>>>>>> fcaac156

view-docs: view-doc


clean:
	@rm -rf build
	@$(MAKE) -C kernel clean
	@$(MAKE) -C userspace clean
	


help: 
	@echo -e "\nThe following make targets are available:"
	@echo -e "  run:"
	@echo -e "\t The most common target. Builds and runs Theseus using the QEMU emulator."
	@echo -e "  debug:"
	@echo -e "\t Same as 'run', but pauses QEMU at its GDB stub entry point,"
	@echo -e "\t which waits for you to connect a GDB debugger using 'make gdb'."
	@echo -e "  gdb:"
	@echo -e "\t Runs a new instance of GDB that connects to an already-running QEMU instance."
	@echo -e "\t You must run 'make debug' beforehand in a separate terminal."
	@echo -e "  bochs:"
	@echo -e "\t Same as 'make run', but runs Theseus in the Bochs emulator instead of QEMU."
	@echo -e "  boot:"
	@echo -e "\t Builds Theseus as a bootable .iso and writes it to the specified USB drive."
	@echo -e "\t The USB drive is specified as usb=<dev-name>, e.g., 'make boot usb=sdc',"
	@echo -e "\t in which the USB drive is connected as /dev/sdc. This target requires sudo."
	@echo -e "  doc:"
	@echo -e "\t Builds Theseus documentation from its Rust source code (rustdoc)."
	@echo -e "  view-doc:"
	@echo -e "\t Builds Theseus documentation and then opens it in your default browser."
	@echo -e "\nThe following options are available for QEMU:"
	@echo -e "  int=yes:"
	@echo -e "\t Enable interrupt logging in QEMU console (-d int)."
	@echo -e "\t Only relevant for QEMU targets like 'run' and 'debug'."
	@echo ""<|MERGE_RESOLUTION|>--- conflicted
+++ resolved
@@ -192,11 +192,7 @@
 	@for f in `find ./kernel/build -type f` ; do \
 		cp -vf $${f}  $(grub-isofiles)/modules/`basename $${f} | sed -n -e 's/\(.*\)/__k_\1/p'` 2> /dev/null ; \
 	done
-<<<<<<< HEAD
-	@cp -vf $(HOME)/.xargo/lib/rustlib/$(target)/lib/core-*.o $(grub-isofiles)/modules/__k_core.o
-=======
-	@cp -vf $(HOME)/.xargo/lib/rustlib/$(TARGET)/lib/core-*.o $(grub-isofiles)/modules/__k_libcore.o
->>>>>>> fcaac156
+	@cp -vf $(HOME)/.xargo/lib/rustlib/$(TARGET)/lib/core-*.o $(grub-isofiles)/modules/__k_core.o
 ### copy kernel boot image files
 	@mkdir -p $(grub-isofiles)/boot/grub
 	@cp $(nano_core) $(grub-isofiles)/boot/kernel.bin
@@ -233,11 +229,7 @@
 ## Opens the documentation root in the system's default browser. 
 ## the "powershell" command is used on Windows Subsystem for Linux
 view-doc: doc
-<<<<<<< HEAD
-	@xdg-open build/doc/index.html > /dev/null 2>&1 || powershell.exe -c $(DOC_ROOT) &
-=======
 	@xdg-open $(DOC_ROOT) > /dev/null 2>&1 || powershell.exe -c $(DOC_ROOT) &
->>>>>>> fcaac156
 
 view-docs: view-doc
 
