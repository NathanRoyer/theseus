--- conflicted
+++ resolved
@@ -51,14 +51,10 @@
     fn try_lock<'a, T>(
         mutex: &'a spin::Mutex<T>,
         _: &'a Self::LockData,
-<<<<<<< HEAD
-    ) -> Option<(spin::MutexGuard<'a, T>, Self::Guard)> {
-=======
     ) -> Option<(spin::MutexGuard<'a, T>, Self::Guard)>
     where
         T: ?Sized,
     {
->>>>>>> 8db86e2f
         if Self::EXPENSIVE && mutex.is_locked_acquire() {
             return None;
         }
@@ -106,14 +102,10 @@
     fn try_read<'a, T>(
         rw_lock: &'a spin::RwLock<T>,
         _: &'a Self::LockData,
-<<<<<<< HEAD
-    ) -> Option<(spin::RwLockReadGuard<'a, T>, Self::Guard)> {
-=======
     ) -> Option<(spin::RwLockReadGuard<'a, T>, Self::Guard)>
     where
         T: ?Sized,
     {
->>>>>>> 8db86e2f
         if Self::EXPENSIVE && rw_lock.writer_count_acquire() != 0 {
             return None;
         }
@@ -126,14 +118,10 @@
     fn try_write<'a, T>(
         rw_lock: &'a spin::RwLock<T>,
         _: &'a Self::LockData,
-<<<<<<< HEAD
-    ) -> Option<(spin::RwLockWriteGuard<'a, T>, Self::Guard)> {
-=======
     ) -> Option<(spin::RwLockWriteGuard<'a, T>, Self::Guard)>
     where
         T: ?Sized,
     {
->>>>>>> 8db86e2f
         if Self::EXPENSIVE
             && (rw_lock.reader_count_acquire() != 0 || rw_lock.writer_count_acquire() != 0)
         {
@@ -148,14 +136,10 @@
     fn read<'a, T>(
         rw_lock: &'a spin::RwLock<T>,
         _: &'a Self::LockData,
-<<<<<<< HEAD
-    ) -> (spin::RwLockReadGuard<'a, T>, Self::Guard) {
-=======
     ) -> (spin::RwLockReadGuard<'a, T>, Self::Guard)
     where
         T: ?Sized,
     {
->>>>>>> 8db86e2f
         loop {
             let deadlock_guard = Self::enter();
             if let Some(guard) = rw_lock.try_read() {
@@ -173,14 +157,10 @@
     fn write<'a, T>(
         rw_lock: &'a spin::RwLock<T>,
         _: &'a Self::LockData,
-<<<<<<< HEAD
-    ) -> (spin::RwLockWriteGuard<'a, T>, Self::Guard) {
-=======
     ) -> (spin::RwLockWriteGuard<'a, T>, Self::Guard)
     where
         T: ?Sized,
     {
->>>>>>> 8db86e2f
         loop {
             let deadlock_guard = Self::enter();
             if let Some(guard) = rw_lock.try_write_weak() {
